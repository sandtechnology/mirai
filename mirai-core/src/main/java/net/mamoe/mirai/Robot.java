--- conflicted
+++ resolved
@@ -15,8 +15,6 @@
 
     private final int qqNumber;
     private final String password;
-
-
     @Getter
     private final RobotNetworkHandler handler;
 
@@ -57,8 +55,6 @@
         return this.qqs.get(qqNumber);
     }
 
-<<<<<<< HEAD
-=======
     public Group getGroup(int groupNumber) {
         if (!this.groups.containsKey(groupNumber)) {
             this.groups.put(groupNumber, new Group(groupNumber));
@@ -69,5 +65,4 @@
     public Group getGroupByGroupId(int groupId) {
         return getGroup(Group.Companion.groupIdToNumber(groupId));
     }
->>>>>>> e2c9dfa2
 }
