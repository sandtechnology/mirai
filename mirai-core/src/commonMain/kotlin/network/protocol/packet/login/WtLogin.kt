/*
 * Copyright 2019-2021 Mamoe Technologies and contributors.
 *
 *  此源代码的使用受 GNU AFFERO GENERAL PUBLIC LICENSE version 3 许可证的约束, 可以在以下链接找到该许可证.
 *  Use of this source code is governed by the GNU AGPLv3 license that can be found through the following link.
 *
 *  https://github.com/mamoe/mirai/blob/master/LICENSE
 */

package net.mamoe.mirai.internal.network.protocol.packet.login


import kotlinx.io.core.*
import net.mamoe.mirai.internal.QQAndroidBot
import net.mamoe.mirai.internal.network.*
import net.mamoe.mirai.internal.network.DebuggingProperties.SHOW_TLV_MAP_ON_LOGIN_SUCCESS
import net.mamoe.mirai.internal.network.protocol.packet.*
import net.mamoe.mirai.internal.network.protocol.packet.login.wtlogin.WtLoginExt
import net.mamoe.mirai.internal.network.protocol.packet.login.wtlogin.analysisTlv0x531
import net.mamoe.mirai.internal.network.protocol.packet.login.wtlogin.orEmpty
import net.mamoe.mirai.internal.utils._miraiContentToString
import net.mamoe.mirai.internal.utils.crypto.TEA
import net.mamoe.mirai.internal.utils.soutv
import net.mamoe.mirai.utils.*

internal class WtLogin {
    /**
     * OicqRequest
     */
    @Suppress("FunctionName")
    internal object Login : OutgoingPacketFactory<Login.LoginPacketResponse>("wtlogin.login"), WtLoginExt {

        /**
         * 提交 SMS
         */
        object SubCommand7 {
            operator fun invoke(
                client: QQAndroidClient
            ): OutgoingPacket = buildLoginOutgoingPacket(client, bodyType = 2) { sequenceId ->
                writeSsoPacket(
                    client,
                    client.subAppId,
                    commandName,
                    sequenceId = sequenceId,
                    unknownHex = "01 00 00 00 00 00 00 00 00 00 01 00"
                ) {
                    writeOicqRequestPacket(client, EncryptMethodECDH(client.ecdh), 0x0810) {
                        writeShort(8) // subCommand
                        writeShort(6) // count of TLVs, probably ignored by server?TODO
                        t8(2052)
                        t104(client.t104)
                        t116(client.miscBitMap, client.subSigMap)
                        t174(EMPTY_BYTE_ARRAY)
                        t17a(9)
                        t197(byteArrayOf(0.toByte()))
                        //t401(md5(client.device.guid + "12 34567890123456".toByteArray() + t402))
                        //t19e(0)//==tlv408
                    }
                }
            }
        }

        /**
         * Check SMS Login
         */
        object SubCommand17 {
            operator fun invoke(
                client: QQAndroidClient
            ): OutgoingPacket = buildLoginOutgoingPacket(client, bodyType = 2) { sequenceId ->
                writeSsoPacket(
                    client,
                    client.subAppId,
                    commandName,
                    sequenceId = sequenceId,
                    unknownHex = "01 00 00 00 00 00 00 00 00 00 01 00"
                ) {
                    writeOicqRequestPacket(client, EncryptMethodECDH(client.ecdh), 0x0810) {
                        writeShort(17) // subCommand
                        writeShort(12)
                        t100(16, client.subAppId, client.appClientVersion, client.ssoVersion, client.mainSigMap)
                        t108(client.ksid)
                        t109(client.device.androidId)
                        t8(2052)
                        t142(client.apkId)
                        t145(client.device.guid)
                        t154(0)
                        t112(client.account.phoneNumber.encodeToByteArray())
                        t116(client.miscBitMap, client.subSigMap)
                        t521()
                        t52c()
                        t52d(client.device.generateDeviceInfoData())
                    }
                }
            }
        }


        sealed class LoginPacketResponse : Packet {
            object Success : LoginPacketResponse() {
                override fun toString(): String = "LoginPacketResponse.Success"
            }

            data class Error(
                val code: Int,
                val title: String,
                val message: String,
                val errorInfo: String
            ) : LoginPacketResponse()

            sealed class Captcha : LoginPacketResponse() {

                class Slider(
                    val url: String
                ) : Captcha() {
                    override fun toString(): String = "LoginPacketResponse.Captcha.Slider"
                }

                class Picture(
                    val data: ByteArray,
                    val sign: ByteArray
                ) : Captcha() {
                    override fun toString(): String = "LoginPacketResponse.Captcha.Picture"
                }
            }

            data class UnsafeLogin(val url: String) : LoginPacketResponse()

            class SMSVerifyCodeNeeded(val t402: ByteArray, val t403: ByteArray) : LoginPacketResponse() {
                override fun toString(): String {
                    return "LoginPacketResponse.SMSVerifyCodeNeeded(t402=${t402.toUHexString()}, t403=${t403.toUHexString()})"
                }
            }

            object DeviceLockLogin : LoginPacketResponse() {
                override fun toString(): String = "WtLogin.Login.LoginPacketResponse.DeviceLockLogin"
            }
        }

        override suspend fun ByteReadPacket.decode(bot: QQAndroidBot): LoginPacketResponse {

            val subCommand = readUShort().toInt() // subCommand
            // println("subCommand=$subCommand")
            val type = readUByte()
            // println("type=$type")

            discardExact(2)
            val tlvMap: TlvMap = this._readTLVMap()

            if (SHOW_TLV_MAP_ON_LOGIN_SUCCESS) {
                tlvMap.smartToString().soutv("tlvMap outer")
            }

            // tlvMap.printTLVMap()
            tlvMap[0x161]?.let { bot.client.analysisTlv161(it) }
            tlvMap[0x403]?.let { bot.client.randSeed = it }
            tlvMap[0x402]?.let { bot.client.t402 = it }

            // tlvMap[0x402]?.let { t402 ->
//            bot.client.G = buildPacket {
//                writeFully(bot.client.device.guid)
//                writeFully(bot.client.dpwd)
//                writeFully(tlvMap[0x402] ?: EMPTY_BYTE_ARRAY)
//            }.readBytes().md5()
            //   }
            return when (type.toInt()) {
                0 -> onLoginSuccess(subCommand, tlvMap, bot)
                2 -> onSolveLoginCaptcha(tlvMap, bot)
                160, 239 /*-96*/ -> onUnsafeDeviceLogin(tlvMap)
                204 /*-52*/ -> onDevLockLogin(tlvMap, bot)
                // 1, 15 -> onErrorMessage(tlvMap) ?: error("Cannot find error message")
                else -> {
                    onErrorMessage(type.toInt(), tlvMap)
                        ?: error("Cannot find error message, unknown login result type: $type, TLVMap = ${tlvMap._miraiContentToString()}")
                }
            }
        }


        private fun onDevLockLogin(
            tlvMap: TlvMap,
            bot: QQAndroidBot
        ): LoginPacketResponse.DeviceLockLogin {
            bot.client.t104 = tlvMap.getOrFail(0x104)
            bot.run {
                // client.dpwd = getRandomString(16).toByteArray()
                client.G = (client.device.guid + client.dpwd + tlvMap.getOrFail(0x402)).md5()
            }
            // println("403： " + tlvMap[0x403]?.toUHexString())
            return LoginPacketResponse.DeviceLockLogin
        }

        private fun onUnsafeDeviceLogin(tlvMap: TlvMap): LoginPacketResponse.UnsafeLogin {
            return LoginPacketResponse.UnsafeLogin(tlvMap.getOrFail(0x204).encodeToString())
        }

        private fun onSolveLoginCaptcha(tlvMap: TlvMap, bot: QQAndroidBot): LoginPacketResponse.Captcha {
            /*
            java.lang.IllegalStateException: UNKNOWN CAPTCHA QUESTION:
            00 00 00 01 0A 70 69 63 5F 72 65 61 73 6F 6E 00 00 00 7F 51 51 E5 AE 89 E5 85 A8 E4 B8 AD E5 BF 83 E6 B8 A9 E9 A6 A8 E6 8F 90 E7 A4 BA EF BC 9A E5 BD 93 E5 89 8D E7 BD 91 E7 BB 9C E7 8E AF E5 A2 83 E6 9C 89 E5 8D B1 E5 8F 8A 51 51 E5 AE 89 E5 85 A8 E7 9A 84 E8 A1 8C E4 B8 BA EF BC 8C E4 B8 BA E4 BA 86 E4 BD A0 E7 9A 84 E5 B8 90 E5 8F B7 E5 AE 89 E5 85 A8 EF BC 8C E8 AF B7 E4 BD A0 E5 A1 AB E5 86 99 E9 AA 8C E8 AF 81 E7 A0 81 E3 80 82,
            tlvMap={
            0x00000104(260)=41 74 78 43 52 56 6A 46 61 79 33 76 56 5A 66 56 47 50 4B 63 4F 59 54 6D 76 32 4A 67 35 35 76 6A 51 67 3D 3D,
            0x00000105(261)=00 04 41 7A 55 47 08 88 FF D8 FF E0 00 10 4A 46 49 46 00 01 01 00 00 01 00 01 00 00 FF FE 00 22 39 35 30 35 34 31 36 00 00 00 00 00 00 00 00 00 00 00 00 00 00 00 00 00 88 5C DF 07 FF 7F 00 00 FF DB 00 43 00 0A 07 07 08 07 06 0A 08 08 08 0B 0A 0A 0B 0E 18 10 0E 0D 0D 0E 1D 15 16 11 18 23 1F 25 24 22 1F 22 21 26 2B 37 2F 26 29 34 29 21 22 30 41 31 34 39 3B 3E 3E 3E 25 2E 44 49 43 3C 48 37 3D 3E 3B FF DB 00 43 01 0A 0B 0B 0E 0D 0E 1C 10 10 1C 3B 28 22 28 3B 3B 3B 3B 3B 3B 3B 3B 3B 3B 3B 3B 3B 3B 3B 3B 3B 3B 3B 3B 3B 3B 3B 3B 3B 3B 3B 3B 3B 3B 3B 3B 3B 3B 3B 3B 3B 3B 3B 3B 3B 3B 3B 3B 3B 3B 3B 3B 3B 3B FF C0 00 11 08 00 35 00 82 03 01 22 00 02 11 01 03 11 01 FF C4 00 1F 00 00 01 05 01 01 01 01 01 01 00 00 00 00 00 00 00 00 01 02 03 04 05 06 07 08 09 0A 0B FF C4 00 B5 10 00 02 01 03 03 02 04 03 05 05 04 04 00 00 01 7D 01 02 03 00 04 11 05 12 21 31 41 06 13 51 61 07 22 71 14 32 81 91 A1 08 23 42 B1 C1 15 52 D1 F0 24 33 62 72 82 09 0A 16 17 18 19 1A 25 26 27 28 29 2A 34 35 36 37 38 39 3A 43 44 45 46 47 48 49 4A 53 54 55 56 57 58 59 5A 63 64 65 66 67 68 69 6A 73 74 75 76 77 78 79 7A 83 84 85 86 87 88 89 8A 92 93 94 95 96 97 98 99 9A A2 A3 A4 A5 A6 A7 A8 A9 AA B2 B3 B4 B5 B6 B7 B8 B9 BA C2 C3 C4 C5 C6 C7 C8 C9 CA D2 D3 D4 D5 D6 D7 D8 D9 DA E1 E2 E3 E4 E5 E6 E7 E8 E9 EA F1 F2 F3 F4 F5 F6 F7 F8 F9 FA FF C4 00 1F 01 00 03 01 01 01 01 01 01 01 01 01 00 00 00 00 00 00 01 02 03 04 05 06 07 08 09 0A 0B FF C4 00 B5 11 00 02 01 02 04 04 03 04 07 05 04 04 00 01 02 77 00 01 02 03 11 04 05 21 31 06 12 41 51 07 61 71 13 22 32 81 08 14 42 91 A1 B1 C1 09 23 33 52 F0 15 62 72 D1 0A 16 24 34 E1 25 F1 17 18 19 1A 26 27 28 29 2A 35 36 37 38 39 3A 43 44 45 46 47 48 49 4A 53 54 55 56 57 58 59 5A 63 64 65 66 67 68 69 6A 73 74 75 76 77 78 79 7A 82 83 84 85 86 87 88 89 8A 92 93 94 95 96 97 98 99 9A A2 A3 A4 A5 A6 A7 A8 A9 AA B2 B3 B4 B5 B6 B7 B8 B9 BA C2 C3 C4 C5 C6 C7 C8 C9 CA D2 D3 D4 D5 D6 D7 D8 D9 DA E2 E3 E4 E5 E6 E7 E8 E9 EA F2 F3 F4 F5 F6 F7 F8 F9 FA FF DA 00 0C 03 01 00 02 11 03 11 00 3F 00 F5 EA 42 40 EA 40 AC CF 10 E9 D7 BA A6 96 6D AC 6F 05 AC 85 C3 12 77 00 EA 3F 87 2A 41 19 E3 91 5C BE 9D A7 E8 D2 5C B6 99 AB E9 CF 6B AA 85 3B 16 7B A9 5E 29 FD D1 8B 72 3D BA D7 4D 2A 31 9C 1C 9B F9 25 7F 9E E8 CA 53 69 DA C7 72 F2 C7 1A EE 92 45 45 F5 66 00 54 0B A9 D8 3C CB 0A DF 5B 34 8C 70 A8 25 5D C7 F0 CD 72 36 3A 22 18 2D 3F B5 EC 64 B4 8B 4A DC B2 24 8C B3 41 3E EE EA 0E 4F 24 8F A7 4A DE B6 F0 FD 9B 5D 45 76 F6 16 D6 C2 16 DF 0C 11 42 80 A9 EC 58 81 C9 F6 1C 0F 7A 73 A3 4A 1B CA FF 00 D7 A8 94 A4 FA 0F 6D 7C 16 B9 36 FA 75 D5 CC 56 AE D1 CB 32 49 0A AA B2 FD E0 77 C8 A4 63 DC 0E 39 1C 10 6A 7B 9D 5E 3B 5D 32 1B E9 2D AE 07 9D B0 2C 25 42 B8 66 E8 AD B8 85 53 DB 92 06 78 EA 40 34 0D F5 AE 16 39 60 86 6B 7D 55 F3 70 F1 96 C0 49 41 48 49 04 74 65 40 87 91 83 8F 5A 9B 4F 7B B8 ED 9A C6 ED 66 91 AC 64 09 E7 1D DF E9 0A 30 63 3B 8E 32 C7 20 37 6C AB 67 82 28 74 E2 B5 E5 FE BF E1 FD 37 40 A4 FB 96 ED 35 19 6E 2E 8D BC BA 65 DD A1 D8 5F 74 CD 11 5E A0 63 E4 76 20 F3 DF D0 D3 2F 7C 41 A4 69 C4 AD D6 A1 02 3A F5 8C 36 E7 FF 00 BE 46 4F E9 58 D7 A8 FA D4 36 33 C5 21 B3 1A D5 98 86 42 06 FD AE BF BD 55 23 8E 02 F9 EA 7A 75 FA 54 96 96 EB 1F 85 2F E2 B4 B4 B7 86 F6 DC 4B 14 AB 6B 17 97 BD D7 38 C6 39 F9 97 07 FE 05 55 EC 61 A3 97 A5 97 DD 7B BB F5 0E 77 B2 34 35 8D 7A 0D 2F 4D 82 F5 7C B9 56 E5 D5 62 67 93 CB 8F 90 58 16 62 0E 06 07 A1 ED 55 2E 24 F1 16 EB 77 7B DB 0B 61 2C EA B1 C3 0C 46 52 E3 A9 05 D8 8F E1 0C 78 03 A5 3B FE 12 7D 1A EE D0 43 69 1C D7 EB 24 7B 7C 8B 7B 76 7F 94 8E 87 8C 0F C4 D1 73 6D 35 A7 83 E0 DE 18 CD A7 C5 14 D8 E0 B7 EE C8 62 BC 77 21 4A FE 34 E3 1E 4B 27 1B 36 FA FF 00 97 90 9B BE CC DF A2 A8 DF 6B 5A 76 98 B1 35 E5 D2 45 E7 0C C6 30 58 B8 F6 03 93 D4 55 55 F1 56 8E CB 21 FB 44 8A 23 88 CA 7C CB 79 13 2A 08 1C 6E 51 9E 58 0C 0F 51 5C CA 8D 49 2B A8 BF B8 D1 CA 2B 76 6C 51 58 47 C5 0A 0A 96 D1 75 65 8C BA AF 98 D6 E1 46 58 80 38 2D 9E A4 76 A8 A4 F1 45 CB FD AD EC 34 77 B9 82 D2 46 8E 49 9E E5 23 1B 97 A8 DB CB 7D 38 E7 8A A5 87 A8 FA 7E 28 5E D2 27 45 45 47 0B BC 90 46 F2 46 62 76 50 59 09 CE D3 8E 46 7D AA 4A C4 B0 A2 8A 29 01 15 C5 C4 36 90 34 F7 12 AC 51 20 CB 3B 9C 01 59 1A 91 B3 D4 AD 3E D9 7B 6D 8B 1B 43 E7 87 96 32 1D 8A F3 95 1D 40 FE 7F 4A D2 BF D3 AD 75 3B 71 6F 77 19 92 30 C1 C0 0E CB C8 E8 72 08 35 53 FE 11 8D 14 FD EB 14 93 FE BA 33 3F F3 35 D1 4A 54 E3 AB 6E FF 00 D7 99 12 52 7A 74 32 8D FF 00 F6 CD C1 B1 D4 52 C6 EB 49 BD 83 CE 8E 58 A4 2A 62 00 F0 1B 3D F3 D0 8C 74 3E 95 9D 71 AC DC 78 6A 17 B3 6D 45 75 3D 3D C1 54 9A 2B 84 FB 5D B8 3C 63 04 FC E7 D0 FF 00 FA AB AD 7D 13 4A 94 C6 64 D3 AD 5C C6 81 13 74 4A 76 A8 E8 07 1D 2A 58 B4 FB 18 08 30 D9 C1 1E 3F B9 12 8F E9 5B AC 45 25 A7 2D D7 6F D7 D4 87 09 3E BA 99 D6 B6 F3 EB 16 BA 94 3A 95 9C 90 59 DD 95 F2 12 57 53 22 A1 8D 41 E0 64 2E 18 12 39 CE 49 E0 63 9B 3A 58 BF 96 18 BF B4 E2 D9 35 B6 50 B6 50 89 98 71 E6 80 07 CA 08 E8 38 FB CC 08 E0 13 A3 45 72 CA AD D5 AD FD 6D F8 F5 34 51 B1 CB B4 7A 89 D2 3E CF 16 8D 7B 1D CA DD 35 DC 6E CD 03 2A 39 94 C9 B7 89 41 23 E6 2A 4F 19 04 FA E2 B4 2C 1A 58 35 B9 A3 9D 04 6F 7B 6D 1D C3 22 9D C0 48 BF 24 98 3D F8 F2 C5 6C 56 36 A5 71 24 3A E5 A3 26 9D 77 72 63 85 F6 B4 0A 30 4B 10 36 96 24 28 1F 2E 79 3E 95 B2 A8 EA 5E 36 5A DF FC FA BE E8 97 1E 5D 48 61 D3 20 D6 A6 BB 7B F9 EE 9F CA B8 78 8D A8 9D 92 34 00 E5 78 5C 67 2A 55 B9 CF 5A 97 4A B0 87 4D D4 6F B4 DB 78 F6 D9 B4 71 CC 91 F5 08 5B 72 B0 FA 1D 80 FE 26 A3 B3 D3 EF E5 D7 46 AA F1 36 9F 1C 8B 99 AD C5 CF 99 E7 1D BB 46 E5 03 68 20 63 90 C7 A0 15 6E 6D 0E 2B 8B D9 AE 24 BC BC 0B 36 37 43 1C C6 34 E0 01 D5 70 DD BA 67 1D 69 CE 69 5E 2E 5A 5B EE 7F 90 92 EB 63 9F 8E DA 57 41 69 6D 1D CD BE B7 A4 44 56 DE 46 C8 8E EA 14 6C 2A 93 9C 30 61 B7 39 E4 13 53 DD DF 0B A7 B5 D4 D2 DD 6E EC 35 5B 6F B2 98 64 5D DE 54 B9 25 41 F4 05 B2 AD E8 42 D7 43 65 A5 D8 69 BB BE C7 69 14 25 F1 BD 95 7E 67 C7 4C 9E A7 F1 AC C4 B7 D4 74 7D 4E EB EC 36 02 EE CA ED 84 C1 44 CA 9E 4C A7 87 EB D8 F0 78 EF 9A D1 56 8C DB B7 E3 A7 AF A6 BA AD 7B F7 27 91 A4 43 7A E2 6B 69 B4 8D 33 CC 5B DD 21 22 9A DC 13 81 36 D1 C2 8E 79 07 05 4F A1 35 7E C4 34 EF 1C AD 0B 42 F7 04 DD 4C 8D C1 1C 05 45 61 EB 80 3F 14 A8 6F 34 8B C5 6B 2B DB 03 08 BF B6 67 DE 25 76 58 E5 59 39 75 24 02 7E F6 08 E3 B5 68 D8 C5 72 A8 D2 DE F9 5F 68 93 1B 84 44 95 50 3A 00 48 04 F7 3C FA 9A CA 73 8F 27 BB FF 00 07 FE 1B A9 49 3B EA 5A A2 8A 2B 90 D4 28 A2 8A 00 28 A2 8A 00 28 A2 8A 00 28 A2 8A 00 28 A2 8A 00 28 A2 8A 00 28 A2 8A 00 28 A2 8A 00 28 A2 8A 00 28 A2 8A 00 28 A2 8A 00 28 A2 8A 00 28 A2 8A 00 28 A2 8A 00 28 A2 8A 00 28 A2 8A 00 28 A2 8A 00 28 A2 8A 00 28 A2 8A 00 FF D9,
            0x00000165(357)=00 00 00 01 0A 70 69 63 5F 72 65 61 73 6F 6E 00 00 00 7F 51 51 E5 AE 89 E5 85 A8 E4 B8 AD E5 BF 83 E6 B8 A9 E9 A6 A8 E6 8F 90 E7 A4 BA EF BC 9A E5 BD 93 E5 89 8D E7 BD 91 E7 BB 9C E7 8E AF E5 A2 83 E6 9C 89 E5 8D B1 E5 8F 8A 51 51 E5 AE 89 E5 85 A8 E7 9A 84 E8 A1 8C E4 B8 BA EF BC 8C E4 B8 BA E4 BA 86 E4 BD A0 E7 9A 84 E5 B8 90 E5 8F B7 E5 AE 89 E5 85 A8 EF BC 8C E8 AF B7 E4 BD A0 E5 A1 AB E5 86 99 E9 AA 8C E8 AF 81 E7 A0 81 E3 80 82
            }

             */
            // val ret = tlvMap[0x104]?.let { println(it.toUHexString()) }
            bot.client.t104 = tlvMap.getOrFail(0x104)
            tlvMap[0x192]?.let {
                return LoginPacketResponse.Captcha.Slider(it.encodeToString())
            }
            tlvMap[0x165]?.let {
                // if (question[18].toInt() == 0x36) {
                // 图片验证
                // DebugLogger.debug("是一个图片验证码")
                return tlvMap.getOrFail(0x105).toReadPacket().withUse {
                    val imageData = this
                    val signInfoLength = imageData.readShort()
                    imageData.discardExact(2)//image Length
                    val sign = imageData.readBytes(signInfoLength.toInt())

                    LoginPacketResponse.Captcha.Picture(
                        data = imageData.readBytes(),
                        sign = sign
                    )
                }
                // } else error("UNKNOWN CAPTCHA QUESTION: ${question.toUHexString()}, tlvMap=" + tlvMap.contentToString())
            }

            error("UNKNOWN CAPTCHA, tlvMap=" + tlvMap._miraiContentToString())
        }

        fun onLoginSuccess(subCommand: Int, tlvMap: TlvMap, bot: QQAndroidBot): LoginPacketResponse.Success {
            val client = bot.client
            //println("TLV KEYS: " + tlvMap.keys.joinToString { it.contentToString() })

            tlvMap[0x150]?.let { client.analysisTlv150(it) }
            //  tlvMap[0x305]?.let { println("TLV 0x305=${it.toUHexString()}") }
            tlvMap[0x161]?.let { client.analysisTlv161(it) }
            tlvMap[0x119]?.let { t119Data ->
                TEA.decrypt(
                    t119Data, if (subCommand == 11) {
                        client.wLoginSigInfo.d2Key.md5()
                    } else {
                        client.tgtgtKey
                    }
                ).read {
                    discardExact(2) // always discarded.  00 1C
                    // 00 1C
                    // 01 08 00 10 A1 73 76 98 64 E0 38 C6 C8 18 73 FA D3 85 DA D6 01 6A 00 30 1D 99 4A 28 7E B3 B8 AC 74 B9 C4 BB 6D BB 41 72 F7 5C 9F 0F 79 8A 82 4F 1F 69 34 6D 10 D6 BB E8 A3 4A 2B 5D F1 C7 05 3C F8 72 EF CF 67 E4 3C 94 01 06 00 78 B4 ED 9F 44 ED 10 18 A8 85 0A 8A 85 79 45 47 7F 25 AA EE 2C 53 83 80 0A B3 B0 47 3E 95 51 A4 AE 3E CA A0 1D B4 91 F7 BB 2E 94 76 A8 C8 97 02 C4 5B 15 02 B7 03 9A FC C2 58 6D 17 92 46 AE EB 2F 6F 65 B8 69 6C D6 9D AC 18 6F 07 53 AC FE FA BC BD CE 57 13 10 2D 5A C6 50 AA C2 AE 18 D4 FD CD F2 E0 D1 25 29 56 21 35 8F 01 9D D6 69 44 8F 06 D0 23 26 D3 0E E6 E6 B7 01 0C 00 10 73 32 61 4E 2C 72 35 58 68 28 47 3E 2B 6E 52 62 01 0A 00 48 A4 DA 48 FB B4 8D DA 7B 86 D7 A7 FE 01 1B 70 6F 54 F8 55 38 B0 AD 1B 0C 0B B9 F6 94 24 F8 9E 30 32 22 99 0C 22 CD 44 B8 B0 8A A8 65 E1 B8 F0 49 EF E1 23 D7 0D A3 F1 BB 52 B7 4B AF BD 50 EA BF 15 02 78 2B 8B 10 FB 15 01 0D 00 10 29 75 38 72 21 5D 3F 24 37 46 67 79 2B 65 6D 34 01 14 00 60 00 01 5E 19 65 8C 00 58 93 DD 4D 2C 2D 01 44 99 62 B8 7A EF 04 C5 71 0B F1 BE 4C F4 21 F2 97 B0 14 67 0E 14 9F D8 A2 0B 93 40 90 80 F3 59 7A 69 45 D7 D4 53 4C 08 3A 56 1D C9 95 36 2C 7C 5E EE 36 47 5F AE 26 72 76 FD FD 69 E6 0C 2D 3A E8 CF D4 8D 76 C9 17 C3 E3 CD 21 AB 04 6B 70 C5 EC EC 01 0E 00 10 56 48 3E 29 3A 5A 21 74 55 6A 2C 72 58 73 79 71 01 03 00 30 9B A6 5D 85 5C 40 7C 28 E7 05 A9 25 CA F5 FC C0 51 40 85 F3 2F D2 37 F9 09 A6 E6 56 7F 7A 2E 7D 9F B9 1C 00 65 55 D2 A9 60 03 77 AB 6A F5 3F CE 01 33 00 30 F4 3A A7 08 E2 04 FA C8 9D 54 49 DE 63 EA F0 A5 1C C4 03 57 51 B6 AE 0B 55 41 F8 AB 22 F1 DC A3 B0 73 08 55 14 02 BF FF 55 87 42 4C 23 70 91 6A 01 34 00 10 61 C7 02 3F 1D BE A6 27 2F 24 D4 92 95 68 71 EF 05 28 00 1A 7B 22 51 49 4D 5F 69 6E 76 69 74 61 74 69 6F 6E 5F 62 69 74 22 3A 22 31 22 7D 03 22 00 10 CE 1E 2E DC 69 24 4F 9B FF 2F 52 D8 8F 69 DD 40 01 1D 00 76 5F 5E 10 E2 34 36 79 27 23 53 4D 65 6B 6A 33 6D 7D 4E 3C 5F 00 60 00 01 5E 19 65 8C 00 58 67 00 9C 02 E4 BC DB A3 93 98 A1 ED 4C 91 08 6F 0C 06 E0 12 6A DC 14 5B 4D 20 7C 82 83 AE 94 53 A2 4A A0 35 FF 59 9D F3 EF 82 42 61 67 2A 31 E7 87 7E 74 E7 A3 E7 5C A8 3C 87 CF 40 6A 9F E5 F7 20 4E 56 C6 4F 1C 98 3A 8B A9 4F 1D 10 35 C2 3B A1 08 7A 89 0B 25 0C 63 01 1F 00 0A 00 01 51 80 00 00 03 84 00 00 01 38 00 0E 00 00 00 01 01 0A 00 27 8D 00 00 00 00 00 01 1A 00 13 02 5B 06 01 0E 73 74 65 61 6D 63 68 69 6E 61 2E 66 75 6E 05 22 00 14 00 00 00 00 76 E4 B8 DD AB 53 02 9F 5E 19 65 8C 20 02 ED BD 05 37 00 17 01 01 00 00 00 00 76 E4 B8 DD 04 AB 53 02 9F 5E 19 65 8C 20 02 ED BD 01 20 00 0A 4D 39 50 57 50 6E 4C 31 65 4F 01 6D 00 2C 31 7A 50 7A 63 72 70 4D 30 43 6E 31 37 4C 32 32 6E 77 2D 36 7A 4E 71 48 48 59 41 35 48 71 77 41 37 6D 76 4F 63 2D 4A 56 77 47 51 5F 05 12 03 5D 00 0E 00 0A 74 65 6E 70 61 79 2E 63 6F 6D 00 2C 6E 4A 72 55 55 74 63 2A 34 7A 32 76 31 66 6A 75 77 6F 6A 65 73 72 76 4F 68 70 66 45 76 4A 75 55 4B 6D 34 43 2D 76 74 38 4D 77 38 5F 00 00 00 11 6F 70 65 6E 6D 6F 62 69 6C 65 2E 71 71 2E 63 6F 6D 00 2C 78 59 35 65 62 4D 74 48 44 6D 30 53 6F 68 56 71 68 33 43 79 79 34 6F 63 65 4A 46 6A 51 58 65 68 30 44 61 75 55 30 6C 78 65 52 6B 5F 00 00 00 0B 64 6F 63 73 2E 71 71 2E 63 6F 6D 00 2C 64 6A 62 79 47 57 45 4F 34 58 34 6A 36 4A 73 48 45 65 6B 73 69 74 72 78 79 62 57 69 77 49 68 46 45 70 72 4A 59 4F 2D 6B 36 47 6F 5F 00 00 00 0E 63 6F 6E 6E 65 63 74 2E 71 71 2E 63 6F 6D 00 2C 64 4C 31 41 79 32 41 31 74 33 58 36 58 58 2A 74 33 64 4E 70 2A 31 61 2D 50 7A 65 57 67 48 70 2D 65 47 78 6B 59 74 71 62 69 6C 55 5F 00 00 00 0C 71 7A 6F 6E 65 2E 71 71 2E 63 6F 6D 00 2C 75 6A 55 5A 4F 6A 4F 48 52 61 75 6B 32 55 50 38 77 33 34 68 36 69 46 38 2A 77 4E 50 35 2D 66 54 75 37 67 39 56 67 44 57 2A 6B 6F 5F 00 00 00 0A 76 69 70 2E 71 71 2E 63 6F 6D 00 2C 37 47 31 44 6F 54 2D 4D 57 50 63 2D 62 43 46 68 63 62 32 56 38 6E 77 4A 75 41 51 63 54 39 77 45 49 62 57 43 4A 4B 44 4D 6C 6D 34 5F 00 00 00 0A 71 75 6E 2E 71 71 2E 63 6F 6D 00 2C 7A 73 70 5A 56 43 59 45 7A 35 2A 4F 6B 4E 68 6E 74 79 61 69 6E 6F 68 4D 32 6B 41 6C 2A 74 31 63 7A 48 57 77 30 41 6A 4B 50 4B 6B 5F 00 00 00 0B 67 61 6D 65 2E 71 71 2E 63 6F 6D 00 2C 32 6F 2D 51 53 36 65 43 70 37 6A 43 4E 34 6A 74 6E 47 4F 4B 33 67 73 32 63 4A 6F 56 71 58 65 44 48 61 55 39 65 34 2D 32 34 64 30 5F 00 00 00 0C 71 71 77 65 62 2E 71 71 2E 63 6F 6D 00 2C 63 54 4D 79 64 51 43 35 50 74 43 45 51 72 6F 33 53 54 41 66 7A 56 2D 44 76 46 56 35 58 6D 56 6B 49 31 68 4C 55 48 4E 65 76 56 38 5F 00 00 00 0D 6F 66 66 69 63 65 2E 71 71 2E 63 6F 6D 00 2C 6F 73 72 54 36 32 69 37 66 76 6D 49 50 64 6F 58 4B 48 74 38 58 52 59 56 77 72 7A 6E 69 31 58 7A 57 4C 77 2A 71 36 33 44 74 73 6F 5F 00 00 00 09 74 69 2E 71 71 2E 63 6F 6D 00 2C 41 61 77 4D 78 4D 32 79 58 51 47 75 72 75 55 6C 66 53 58 79 5A 57 48 53 78 52 57 58 50 74 6B 6B 4F 78 6F 66 4A 59 47 6C 71 68 34 5F 00 00 00 0B 6D 61 69 6C 2E 71 71 2E 63 6F 6D 00 2C 67 72 57 68 58 77 34 4C 6E 4B 49 4F 67 63 78 45 71 70 33 61 45 67 37 38 46 7A 77 4E 6D 4B 48 56 6E 6F 50 4C 4F 32 6D 57 6D 6E 38 5F 00 00 00 09 71 7A 6F 6E 65 2E 63 6F 6D 00 2C 72 61 47 79 51 35 54 72 4D 55 7A 6E 74 31 4E 52 44 2D 50 72 74 72 41 55 43 35 6A 61 2D 49 47 2D 73 77 4C 6D 49 51 51 41 44 4C 41 5F 00 00 00 0A 6D 6D 61 2E 71 71 2E 63 6F 6D 00 2C 39 73 2D 4F 51 30 67 76 39 42 6A 37 58 71 52 49 4E 30 35 46 32 64 4D 47 67 47 43 58 57 4A 62 68 63 30 38 63 7A 4B 52 76 6B 78 6B 5F 00 00 03 05 00 10 77 75 6E 54 5F 7E 66 7A 72 40 3C 6E 35 50 53 46 01 43 00 40 3A AE 30 87 81 3D EE BA 31 9C EA 9D 0D D4 73 B1 81 12 E0 94 71 73 7A B0 47 3D 09 47 E5 1B E1 E2 06 1A CB A4 E3 71 9E A6 EA 2A 73 5C C8 D3 B1 2A B1 C7 DA 04 A6 6D 12 26 DF 6B 8B EC C7 12 F8 E1 01 18 00 05 00 00 00 01 00 01 63 00 10 67 6B 60 23 24 6A 55 39 4E 58 24 5E 39 2B 7A 69 01 38 00 5E 00 00 00 09 01 06 00 27 8D 00 00 00 00 00 01 0A 00 24 EA 00 00 00 00 00 01 1C 00 1A 5E 00 00 00 00 00 01 02 00 01 51 80 00 00 00 00 01 03 00 00 1C 20 00 00 00 00 01 20 00 01 51 80 00 00 00 00 01 36 00 1B AF 80 00 00 00 00 01 43 00 1B AF 80 00 00 00 00 01 64 00 1B AF 80 00 00 00 00 01 30 00 0E 00 00 5E 19 65 8C 9F 02 53 AB 00 00 00 00
                    val tlvMap119 = this._readTLVMap()

                    if (SHOW_TLV_MAP_ON_LOGIN_SUCCESS) {
                        tlvMap119.smartToString().soutv("TlvMap119")
                    }

                    tlvMap119[0x106]?.let { client.analyzeTlv106(it) }

                    // ???
                    tlvMap119[0x1c]?.read {
                        val bytes = readBytes()
                        bot.network.logger.debug("onLoginSuccess, tlvMap119[0x1c]: " + bytes.toUHexString())
                        bot.network.logger.debug("onLoginSuccess, tlvMap119[0x1c]: " + bytes.encodeToString())
                    }

                    tlvMap119[0x130]?.let { client.analysisTlv130(it) }
                    tlvMap119[0x113]?.let { client.analysisTlv113(it) }

                    // t528, t530 QQ 中最终保存到 oicq.wlogin_sdk.request.WUserSigInfo#loginResultTLVMap
                    tlvMap119[0x528]?.let { client.t528 = it }
                    tlvMap119[0x530]?.let { client.t530 = it }

                    tlvMap119[0x118]?.let { client.mainDisplayName = it }
                    tlvMap119[0x108]?.let { client.ksid = it }

                    var openId: ByteArray? = null
                    var openKey: ByteArray? = null
                    tlvMap119[0x125]?.read {
                        openId = readUShortLVByteArray()
                        openKey = readUShortLVByteArray()
                    }

                    /*
                    util.LOGI("tgt len:" + util.buf_len(t10a.get_body_data()) +
                    " tgt_key len:" + util.buf_len(t10d.get_body_data()) +
                    " st len:" + util.buf_len(t114.get_body_data()) +
                    " st_key len:" + util.buf_len(t10e.get_body_data()) +
                    " stwx_web len:" + util.buf_len(t103Data) +
                    " lskey len:" + util.buf_len(t11cData) +
                    " skey len:" + util.buf_len(t120Data) +
                    " sig64 len:" + util.buf_len(t121Data) +
                    " openid len:" + util.buf_len(openId) +
                    " openkey len:" + util.buf_len(openKey) +
                    " pwdflag: " + t186.get_data_len() + t186.getPwdflag(), "" + this.field_61436.uin);

                     */
                    tlvMap119[0x186]?.let { client.analysisTlv186(it) }
                    tlvMap119[0x537]?.let { client.analysisTlv537(it) }
                    tlvMap119[0x169]?.let { t169 ->
                        client.wFastLoginInfo = WFastLoginInfo(
                            outA1 = client.runCatching {
                                parseWFastLoginInfoDataOutA1(t169)
                            }.getOrElse { ByteReadPacket(byteArrayOf()) }
                        )
                    }
                    tlvMap119[0x167]?.let {
                        val imgType = byteArrayOf(readByte())
                        val imgFormat = byteArrayOf(readByte())
                        val imgUrl = readUShortLVByteArray()
                        // dont move into constructor, keep order
                        client.reserveUinInfo = ReserveUinInfo(imgType, imgFormat, imgUrl)
                    }
                    client.qrPushSig = tlvMap119[0x317] ?: byteArrayOf()


                    var payToken: ByteArray? = null
                    tlvMap119[0x199]?.read {
                        openId = readUShortLVByteArray()
                        payToken = readUShortLVByteArray()
                    }

                    var pf: ByteArray? = null
                    var pfKey: ByteArray? = null
                    tlvMap119[0x200]?.let {
                        pf = readUShortLVByteArray()
                        pfKey = readUShortLVByteArray()
                    }


                    // TODO sigMap??? =0x21410e0 // from qq

                    val creationTime = currentTimeSeconds()
                    val expireTime = creationTime + 21600

                    val changeTokenTimeMap = tlvMap119[0x138]?.read {
                        val tlvMap138 = mutableMapOf<Int, Long>()
                        val count = readInt()
                        repeat(count) {
                            val key = readShort().toInt()
                            val value = readInt().toLong()
                            tlvMap138[key] = value
                        }
                        tlvMap138
                    } ?: emptyMap()

                    if (SHOW_TLV_MAP_ON_LOGIN_SUCCESS) {
                        changeTokenTimeMap._miraiContentToString().soutv("tokenChangeTime")
                    }

                    val outPSKeyMap: PSKeyMap?
                    val outPt4TokenMap: Pt4TokenMap?
                    if (tlvMap119[0x512] != null) {
                        outPSKeyMap = mutableMapOf()
                        outPt4TokenMap = mutableMapOf()
                        parsePSKeyMapAndPt4TokenMap(
                            tlvMap119[0x512]!!,
                            creationTime,
                            expireTime,
                            outPSKeyMap,
                            outPt4TokenMap
                        )
                    } else {
                        outPSKeyMap = null
                        outPt4TokenMap = null
                    }

                    if (client.wLoginSigInfoInitialized) {
                        client.wLoginSigInfo.apply {
<<<<<<< HEAD
                           superKey = tlvMap119.getOrDefault(0x16d, superKey)
=======
                            superKey = tlvMap119.getOrDefault(0x16d, superKey)
>>>>>>> 81c9be9b
                            d2 = D2(
                                tlvMap119.getOrDefault(0x143, d2.data),
                                creationTime,
                                creationTime + changeTokenTimeMap.getOrDefault(0x143, 1728000L)
                            )
                            d2Key = tlvMap119.getOrDefault(0x305, d2Key)
<<<<<<< HEAD
                            tgt = tlvMap119.getOrDefault(0x10a, tgt)
=======
>>>>>>> 81c9be9b
                            tgtKey = tlvMap119.getOrDefault(0x10d, tgtKey)
                            a2ExpiryTime = creationTime + changeTokenTimeMap.getOrDefault(0x10a, 2160000L)
                            userStWebSig = UserStWebSig(
                                tlvMap119.getOrDefault(0x103, userStWebSig.data),
                                creationTime,
                                creationTime + changeTokenTimeMap.getOrDefault(0x103, 6000L)
                            )
                            userStKey = tlvMap119.getOrDefault(0x10e, userStKey)
                            userStSig = UserStSig((tlvMap119.getOrDefault(0x114, userStSig.data)), creationTime)
                            appPri = tlvMap119[0x11f]?.let {
                                it.read {
                                    //change interval (int time)
                                    discardExact(4)
                                    readUInt().toLong()
                                }
                            }
                                ?: appPri
                            sKey = SKey(
                                tlvMap119.getOrEmpty(0x120),
                                creationTime,
                                creationTime + changeTokenTimeMap.getOrDefault(0x120, 86400L)
                            )
                            wtSessionTicket = WtSessionTicket(
                                tlvMap119.getOrDefault(
                                    0x133,
                                    client.wLoginSigInfo.wtSessionTicket.data
                                ), creationTime
                            )
                            wtSessionTicketKey = tlvMap119.getOrDefault(0x134, client.wLoginSigInfo.wtSessionTicketKey)
                            deviceToken = tlvMap119.getOrDefault(0x322, deviceToken)
                        }
                    } else {
                        var a1: ByteArray? = tlvMap119.getOrFail(0x106)
                        var noPicSig: ByteArray? = tlvMap119[0x16a]
                        tlvMap119[0x531]?.let {
                            analysisTlv0x531(it) { arg1, arg2 ->
                                a1 = arg1
                                noPicSig = arg2
                            }
                        }
                        client.wLoginSigInfo = WLoginSigInfo(
                            uin = client.uin,
                            encryptA1 = a1,
                            noPicSig = noPicSig,
                            simpleInfo = WLoginSimpleInfo(
                                uin = client.uin,
                                imgType = client.reserveUinInfo?.imgType ?: byteArrayOf(),
                                imgFormat = client.reserveUinInfo?.imgFormat ?: byteArrayOf(),
                                imgUrl = client.reserveUinInfo?.imgUrl ?: byteArrayOf(),
                                mainDisplayName = tlvMap119[0x118] ?: error("Cannot find tlv 0x118")
                            ), // defaults {}, from asyncContext._G
                            appPri = tlvMap119[0x11f]?.let {
                                it.read {
                                    //change interval (int time)
                                    discardExact(4)
                                    readUInt().toLong()
                                }
                            }
                                ?: 4294967295L, // defaults {}, from asyncContext._G
                            a2ExpiryTime = creationTime + changeTokenTimeMap.getOrDefault(
                                0x10a,
                                2160000L
                            ), // or from asyncContext._t403.get_body_data()
                            loginBitmap = 0,
                            tgt = tlvMap119.getOrFail(0x10a),
                            a2CreationTime = creationTime,
                            tgtKey = tlvMap119.getOrEmpty(0x10d), // from asyncContext._login_bitmap
                            userStSig = UserStSig((tlvMap119.getOrEmpty(0x114)), creationTime),
                            userStKey = tlvMap119.getOrEmpty(0x10e),
                            userStWebSig = UserStWebSig(
                                tlvMap119.getOrEmpty(0x103),
                                creationTime,
                                creationTime + changeTokenTimeMap.getOrDefault(0x103, 6000L)
                            ),
                            userA5 = UserA5(tlvMap119.getOrEmpty(0x10b), creationTime),
                            userA8 = UserA8(
                                tlvMap119.getOrEmpty(0x102),
                                creationTime,
                                creationTime + changeTokenTimeMap.getOrDefault(0x102, 72000L)
                            ),
                            lsKey = LSKey(
                                tlvMap119.getOrEmpty(0x11c),
                                creationTime,
                                creationTime + changeTokenTimeMap.getOrDefault(0x11c, 1641600L)
                            ),
                            sKey = SKey(
                                tlvMap119.getOrEmpty(0x120),
                                creationTime,
                                creationTime + changeTokenTimeMap.getOrDefault(0x120, 86400L)
                            ),
                            userSig64 = UserSig64(tlvMap119.getOrEmpty(0x121), creationTime),
                            openId = openId.orEmpty(),
                            openKey = OpenKey(openKey.orEmpty(), creationTime),
                            vKey = VKey(
                                tlvMap119.getOrEmpty(0x136),
                                creationTime,
                                creationTime + changeTokenTimeMap.getOrDefault(0x136, 1728000L)
                            ),
                            accessToken = AccessToken(tlvMap119.getOrEmpty(0x136), creationTime),
                            d2 = D2(
                                tlvMap119.getOrFail(0x143),
                                creationTime,
                                creationTime + changeTokenTimeMap.getOrDefault(0x143, 1728000L)
                            ),
                            d2Key = tlvMap119.getOrEmpty(0x305),
                            sid = Sid(
                                tlvMap119.getOrEmpty(0x164),
                                creationTime,
                                creationTime + changeTokenTimeMap.getOrDefault(0x164, 1728000L)
                            ),
                            aqSig = AqSig(tlvMap119.getOrEmpty(0x171), creationTime),
                            psKeyMap = outPSKeyMap.orEmpty().toMutableMap(),
                            pt4TokenMap = outPt4TokenMap.orEmpty().toMutableMap(),
                            superKey = tlvMap119.getOrEmpty(0x16d),
                            payToken = payToken.orEmpty(),
                            pf = pf.orEmpty(),
                            pfKey = pfKey.orEmpty(),
                            da2 = tlvMap119.getOrEmpty(0x203),
                            wtSessionTicket = WtSessionTicket(tlvMap119.getOrEmpty(0x133), creationTime),
                            wtSessionTicketKey = tlvMap119.getOrEmpty(0x134),
                            deviceToken = tlvMap119.getOrEmpty(0x322)
                        )
                    }
                    //bot.network.logger.error(client.wLoginSigInfo.psKeyMap["qun.qq.com"]?.data?.encodeToString())
                }
            }

            return LoginPacketResponse.Success
        }

    }

    internal object ExchangeEmp : OutgoingPacketFactory<Login.LoginPacketResponse>("wtlogin.exchange_emp"), WtLoginExt {
        override suspend fun ByteReadPacket.decode(bot: QQAndroidBot): Login.LoginPacketResponse {
            return Login.run {
                decode(bot)
            }
        }

    }
}<|MERGE_RESOLUTION|>--- conflicted
+++ resolved
@@ -366,21 +366,14 @@
 
                     if (client.wLoginSigInfoInitialized) {
                         client.wLoginSigInfo.apply {
-<<<<<<< HEAD
-                           superKey = tlvMap119.getOrDefault(0x16d, superKey)
-=======
                             superKey = tlvMap119.getOrDefault(0x16d, superKey)
->>>>>>> 81c9be9b
                             d2 = D2(
                                 tlvMap119.getOrDefault(0x143, d2.data),
                                 creationTime,
                                 creationTime + changeTokenTimeMap.getOrDefault(0x143, 1728000L)
                             )
                             d2Key = tlvMap119.getOrDefault(0x305, d2Key)
-<<<<<<< HEAD
                             tgt = tlvMap119.getOrDefault(0x10a, tgt)
-=======
->>>>>>> 81c9be9b
                             tgtKey = tlvMap119.getOrDefault(0x10d, tgtKey)
                             a2ExpiryTime = creationTime + changeTokenTimeMap.getOrDefault(0x10a, 2160000L)
                             userStWebSig = UserStWebSig(
