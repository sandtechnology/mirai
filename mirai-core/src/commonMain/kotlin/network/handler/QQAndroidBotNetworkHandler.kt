/*
 * Copyright 2019-2021 Mamoe Technologies and contributors.
 *
 *  此源代码的使用受 GNU AFFERO GENERAL PUBLIC LICENSE version 3 许可证的约束, 可以在以下链接找到该许可证.
 *  Use of this source code is governed by the GNU AGPLv3 license that can be found through the following link.
 *
 *  https://github.com/mamoe/mirai/blob/master/LICENSE
 */


package net.mamoe.mirai.internal.network.handler

import kotlinx.atomicfu.AtomicRef
import kotlinx.atomicfu.atomic
import kotlinx.coroutines.*
import kotlinx.coroutines.sync.Mutex
import kotlinx.coroutines.sync.withLock
import kotlinx.io.core.ByteReadPacket
import kotlinx.io.core.buildPacket
import kotlinx.io.core.readBytes
import net.mamoe.mirai.Mirai
import net.mamoe.mirai.contact.deviceName
import net.mamoe.mirai.contact.platform
import net.mamoe.mirai.event.*
import net.mamoe.mirai.event.events.*
import net.mamoe.mirai.internal.QQAndroidBot
import net.mamoe.mirai.internal.contact.*
import net.mamoe.mirai.internal.createOtherClient
import net.mamoe.mirai.internal.network.*
import net.mamoe.mirai.internal.network.protocol.data.proto.MsgSvc
import net.mamoe.mirai.internal.network.protocol.packet.*
import net.mamoe.mirai.internal.network.protocol.packet.KnownPacketFactories.PacketFactoryIllegalStateException
import net.mamoe.mirai.internal.network.protocol.packet.chat.receive.MessageSvcPbGetMsg
import net.mamoe.mirai.internal.network.protocol.packet.login.ConfigPushSvc
import net.mamoe.mirai.internal.network.protocol.packet.login.Heartbeat
import net.mamoe.mirai.internal.network.protocol.packet.login.StatSvc
import net.mamoe.mirai.internal.network.protocol.packet.login.WtLogin
import net.mamoe.mirai.internal.network.protocol.packet.login.wtlogin.*
import net.mamoe.mirai.internal.utils.*
import net.mamoe.mirai.network.*
import net.mamoe.mirai.utils.*
import java.util.concurrent.ConcurrentLinkedQueue
import kotlin.contracts.InvocationKind
import kotlin.contracts.contract
import kotlin.coroutines.CoroutineContext
import kotlin.time.minutes
import kotlin.time.seconds

@Suppress("MemberVisibilityCanBePrivate")
internal class QQAndroidBotNetworkHandler(coroutineContext: CoroutineContext, bot: QQAndroidBot) : BotNetworkHandler() {
    override val bot: QQAndroidBot by bot.unsafeWeakRef()
    override val supervisor: CompletableJob = SupervisorJob(coroutineContext[Job])
    override val logger: MiraiLogger get() = bot.configuration.networkLoggerSupplier(bot)

    override val coroutineContext: CoroutineContext = coroutineContext + CoroutineExceptionHandler { _, throwable ->
        logger.error("Exception in NetworkHandler", throwable)
    } + supervisor

    private lateinit var channel: PlatformSocket

    private var _packetReceiverJob: Job? = null
    private var heartbeatJob: Job? = null
    private var statHeartbeatJob: Job? = null

    private val packetReceiveLock: Mutex = Mutex()

    override fun areYouOk(): Boolean {
        return kotlin.runCatching {
            this.isActive && ::channel.isInitialized && channel.isOpen
                    && heartbeatJob?.isActive == true && _packetReceiverJob?.isActive == true
        }.getOrElse { false }
    }

    private suspend fun startPacketReceiverJobOrKill(cancelCause: CancellationException? = null): Job {
        _packetReceiverJob?.cancel(cancelCause)

        return this.launch(CoroutineName("Incoming Packet Receiver")) {
            while (channel.isOpen && isActive) {
                val rawInput = try {
                    channel.read()
                } catch (e: CancellationException) {
                    return@launch
                } catch (e: Throwable) {
                    logger.verbose { "Channel closed." }
                    if (this@QQAndroidBotNetworkHandler.isActive) {
                        bot.launch { BotOfflineEvent.Dropped(bot, e).broadcast() }
                    }
                    return@launch
                }
                packetReceiveLock.withLock {
                    processPacket(rawInput)
                }
            }
        }.also { _packetReceiverJob = it }
    }

    private fun startStatHeartbeatJobOrKill(cancelCause: CancellationException? = null): Job {
        statHeartbeatJob?.cancel(cancelCause)

        return this@QQAndroidBotNetworkHandler.launch(CoroutineName("HelloJob")) helloJob@{
            while (this.isActive) {
                delay(bot.configuration.statHeartbeatPeriodMillis)
                val failException = doStatHeartbeat()
                if (failException != null) {
                    delay(bot.configuration.firstReconnectDelayMillis)

                    bot.launch {
                        BotOfflineEvent.Dropped(bot, failException).broadcast()
                    }
                    return@helloJob
                }
            }
        }.also { statHeartbeatJob = it }
    }

    private fun startHeartbeatJobOrKill(cancelCause: CancellationException? = null): Job {
        heartbeatJob?.cancel(cancelCause)

        return this@QQAndroidBotNetworkHandler.launch(CoroutineName("Heartbeat")) heartBeatJob@{
            while (this.isActive) {
                delay(bot.configuration.heartbeatPeriodMillis)
                val failException = doHeartBeat()
                if (failException != null) {
                    delay(bot.configuration.firstReconnectDelayMillis)

                    bot.launch {
                        BotOfflineEvent.Dropped(bot, failException).broadcast()
                    }
                    return@heartBeatJob
                }
            }
        }.also { heartbeatJob = it }
    }

    // @param step
    //  0 -> 初始状态, 其他函数调用应永远传入 0
    //  1 -> 代表滑块验证已禁用
    override suspend fun closeEverythingAndRelogin(host: String, port: Int, cause: Throwable?, step: Int) {
        heartbeatJob?.cancel(CancellationException("relogin", cause))
        heartbeatJob?.join()
        statHeartbeatJob?.cancel(CancellationException("relogin", cause))
        statHeartbeatJob?.join()
        _packetReceiverJob?.cancel(CancellationException("relogin", cause))
        _packetReceiverJob?.join()
        if (::channel.isInitialized) {
            // if (channel.isOpen) {
            //     kotlin.runCatching {
            //         registerClientOnline(500)
            //     }.exceptionOrNull() ?: return
            //     logger.info("Cannot do fast relogin. Trying slow relogin")
            // }
            channel.close()
        }

        channel = PlatformSocket()

        while (isActive) {
            try {
                channel.connect(host, port)
                break
            } catch (e: SocketException) {
                if (e is NoRouteToHostException || e.message?.contains("Network is unreachable") == true) {
                    logger.warning { "No route to host (Mostly due to no Internet connection). Retrying in 3s..." }
                    delay(3000)
                } else {
                    throw e
                }
            } catch (e: UnknownHostException) {
                if (e is NoRouteToHostException || e.message?.contains("Network is unreachable") == true) {
                    logger.warning { "No route to host (Mostly due to no Internet connection). Retrying in 3s..." }
                    delay(3000)
                } else {
                    throw e
                }
            }
        }

        logger.info { "Connected to server $host:$port" }
        if (bot.client.wLoginSigInfoInitialized) {
            // do fast login
        } else {
            bot.initClient()
        }

        startPacketReceiverJobOrKill(CancellationException("relogin", cause))

        if (bot.client.wLoginSigInfoInitialized) {
            // do fast login
            kotlin.runCatching {
                doFastLogin()
            }.onFailure {
                bot.initClient()
                doSlowLogin(host, port, cause, step)
            }
        } else {
            doSlowLogin(host, port, cause, step)
        }


        // println("d2key=${bot.client.wLoginSigInfo.d2Key.toUHexString()}")
        registerClientOnline()
        startStatHeartbeatJobOrKill()
        startHeartbeatJobOrKill()
        bot.eventChannel.subscribeOnce<BotOnlineEvent>(this.coroutineContext) {
            val bot = (bot as QQAndroidBot)
            if (bot.firstLoginSucceed && bot.client.wLoginSigInfoInitialized) {
                launch {
                    while (isActive) {
<<<<<<< HEAD
                        bot.client.wLoginSigInfo.vKey.run {
                            //由过期时间最短的且不会被skey更换更新的vkey计算重新登录的时间
                            val delay = (expireTime - creationTime).seconds - 5.minutes
                            logger.info { "Scheduled relogin in ${delay.toHumanReadableString()}." }
                            delay(delay)
=======
                        bot.client.wLoginSigInfo.run {
                            delay(10.minutes)
>>>>>>> 74d688ac
                        }
                        runCatching {
                            doFastLogin()
                            registerClientOnline()
                        }.onFailure {
<<<<<<< HEAD
                            logger.error("Failed to relogin.", it)
                        }
                    }
                }
                launch {
                    while (isActive) {
                        bot.client.wLoginSigInfo.sKey.run {
                            val delay = (expireTime - creationTime).seconds - 5.minutes
                            logger.info { "Scheduled key refresh in ${delay.toHumanReadableString()}." }
                            delay(delay)
                        }
                        runCatching {
                            refreshKeys()
                        }.onFailure {
                            logger.error("Failed to refresh key.", it)
=======
                            logger.warning("Failed to refresh login session.", it)
>>>>>>> 74d688ac
                        }
                    }
                }
            }
        }
    }

    private val fastLoginOrSendPacketLock = Mutex()

    private suspend fun doFastLogin(): Boolean {
        fastLoginOrSendPacketLock.withLock {
            val login10 = WtLogin10(bot.client).sendAndExpect(ignoreLock = true)
            return login10 is WtLogin.Login.LoginPacketResponse.Success
        }
    }

    private suspend fun doSlowLogin(host: String, port: Int, cause: Throwable?, step: Int) {

        fun LoginSolver?.notnull(): LoginSolver {
            checkNotNull(this) {
                "No LoginSolver found. Please provide by BotConfiguration.loginSolver. " +
                        "For example use `BotFactory.newBot(...) { loginSolver = yourLoginSolver}` in Kotlin, " +
                        "use `BotFactory.newBot(..., new BotConfiguration() {{ setLoginSolver(yourLoginSolver) }})` in Java."
            }
            return this
        }

        val isSliderCaptchaSupport = bot.configuration.loginSolver?.isSliderCaptchaSupported ?: false
        val allowSlider = isSliderCaptchaSupport
                || bot.configuration.protocol == BotConfiguration.MiraiProtocol.ANDROID_PHONE
                || step == 0

        fun loginSolverNotNull() = bot.configuration.loginSolver.notnull()

        var response: WtLogin.Login.LoginPacketResponse =
            WtLogin9(bot.client, allowSlider).sendAndExpect()
        mainloop@ while (true) {
            when (response) {
                is WtLogin.Login.LoginPacketResponse.UnsafeLogin -> {
                    loginSolverNotNull().onSolveUnsafeDeviceLoginVerify(bot, response.url)
                    response = WtLogin9(bot.client, allowSlider).sendAndExpect()
                }

                is WtLogin.Login.LoginPacketResponse.Captcha -> when (response) {
                    is WtLogin.Login.LoginPacketResponse.Captcha.Picture -> {
                        var result = loginSolverNotNull().onSolvePicCaptcha(bot, response.data)
                        if (result == null || result.length != 4) {
                            //refresh captcha
                            result = "ABCD"
                        }
                        response = WtLogin2.SubmitPictureCaptcha(bot.client, response.sign, result)
                            .sendAndExpect()
                        continue@mainloop
                    }
                    is WtLogin.Login.LoginPacketResponse.Captcha.Slider -> {
                        if (!isSliderCaptchaSupport) {
                            if (step == 0) {
                                return closeEverythingAndRelogin(host, port, cause, 1)
                            }
                            throw UnsupportedSliderCaptchaException(
                                buildString {
                                    append("Mirai 无法完成滑块验证.")
                                    if (allowSlider) {
                                        append(" 使用协议 ")
                                        append(bot.configuration.protocol)
                                        append(" 强制要求滑块验证, 请更换协议后重试.")
                                    }
                                    append(" 另请参阅: https://github.com/project-mirai/mirai-login-solver-selenium")
                                }
                            )
                        }
                        val ticket = try {
                            loginSolverNotNull().onSolveSliderCaptcha(bot, response.url)
                                ?.takeIf { it.isNotEmpty() }
                                ?: return closeEverythingAndRelogin(host, port, cause, step)
                        } catch (lfe: LoginFailedException) {
                            throw lfe
                        } catch (error: Throwable) {
                            if (step == 0) {
                                logger.warning(error)
                                return closeEverythingAndRelogin(host, port, error, 1)
                            }
                            throw error
                        }
                        response = WtLogin2.SubmitSliderCaptcha(bot.client, ticket).sendAndExpect()
                        continue@mainloop
                    }
                }

                is WtLogin.Login.LoginPacketResponse.Error -> {
                    if (response.message.contains("0x9a")) { //Error(title=登录失败, message=请你稍后重试。(0x9a), errorInfo=)
                        throw RetryLaterException()
                    }
                    val msg = response.toString()
                    throw WrongPasswordException(buildString(capacity = msg.length) {
                        append(msg)
                        if (msg.contains("当前上网环境异常")) { // Error(title=禁止登录, message=当前上网环境异常，请更换网络环境或在常用设备上登录或稍后再试。, errorInfo=)
                            append(", tips=若频繁出现, 请尝试开启设备锁")
                        }
                    })
                }

                is WtLogin.Login.LoginPacketResponse.DeviceLockLogin -> {
                    response = WtLogin20(
                        bot.client
                    ).sendAndExpect()
                    continue@mainloop
                }

                is WtLogin.Login.LoginPacketResponse.Success -> {
                    logger.info { "Login successful" }
                    break@mainloop
                }

                is WtLogin.Login.LoginPacketResponse.SMSVerifyCodeNeeded -> {
                    val message = "SMS required: $response, which isn't yet supported"
                    logger.error(message)
                    throw UnsupportedSMSLoginException(message)
                }
            }
        }

    }

    suspend fun refreshKeys() {
        WtLogin15(bot.client).sendAndExpect()
    }

    private suspend fun registerClientOnline(): StatSvc.Register.Response {
//        object : OutgoingPacketFactory<Packet?>("push.proxyUnRegister") {
//            override suspend fun ByteReadPacket.decode(bot: QQAndroidBot): Packet? {
//                return null
//            }
//        }.buildOutgoingUniPacket(bot.client) {}.sendWithoutExpect()
        //  kotlin.runCatching {
        //      StatSvc.Register.offline(bot.client).sendAndExpect()
        //  }.getOrElse { logger.warning(it) }

        return StatSvc.Register.online(bot.client).sendAndExpect()
    }

    private suspend fun updateOtherClientsList() {
        val list = Mirai.getOnlineOtherClientsList(bot)
        bot.otherClients.delegate.clear()
        bot.otherClients.delegate.addAll(list.map { bot.createOtherClient(it) })

        if (bot.otherClients.isEmpty()) {
            bot.logger.info { "No OtherClient online." }
        } else {
            bot.logger.info { "Online OtherClients: " + bot.otherClients.joinToString { "${it.deviceName}(${it.platform?.name ?: "unknown platform"})" } }
        }
    }

    // caches
    private val _pendingEnabled = atomic(true)
    internal val pendingEnabled get() = _pendingEnabled.value

    @JvmField
    @Volatile
    internal var pendingIncomingPackets: ConcurrentLinkedQueue<KnownPacketFactories.IncomingPacket<*>>? =
        ConcurrentLinkedQueue()

    private val contactUpdater: ContactUpdater by lazy { ContactUpdaterImpl(bot) }

    override suspend fun init(): Unit = coroutineScope {
        check(bot.isActive) { "bot is dead therefore network can't init." }
        check(this@QQAndroidBotNetworkHandler.isActive) { "network is dead therefore can't init." }

        contactUpdater.closeAllContacts(CancellationException("re-init"))

        if (!pendingEnabled) {
            pendingIncomingPackets = ConcurrentLinkedQueue()
            _pendingEnabled.value = true
        }

        val registerResp = registerClientOnline()

        this@QQAndroidBotNetworkHandler.launch(
            CoroutineName("Awaiting ConfigPushSvc.PushReq"),
            block = ConfigPushSyncer()
        )

        launch {
            syncMessageSvc()
        }

        launch {
            bot.otherClientsLock.withLock {
                updateOtherClientsList()
            }
        }

        contactUpdater.loadAll(registerResp.origin)

        bot.firstLoginSucceed = true
        postInitActions()
    }

    @Suppress("FunctionName", "UNUSED_VARIABLE")
    private fun BotNetworkHandler.ConfigPushSyncer(): suspend CoroutineScope.() -> Unit = launch@{
        logger.info { "Awaiting ConfigPushSvc.PushReq." }
        when (val resp: ConfigPushSvc.PushReq.PushReqResponse? = nextEventOrNull(20_000)) {
            null -> {
                val hasSession = bot.bdhSyncer.hasSession
                kotlin.runCatching { bot.bdhSyncer.bdhSession.completeExceptionally(CancellationException("Timeout waiting for ConfigPushSvc.PushReq")) }
                if (!hasSession) {
                    logger.warning { "Missing ConfigPushSvc.PushReq. Switching server..." }
                    bot.launch { BotOfflineEvent.RequireReconnect(bot).broadcast() }
                } else {
                    logger.warning { "Missing ConfigPushSvc.PushReq. Using the latest response. File uploading may be affected." }
                }
            }
            is ConfigPushSvc.PushReq.PushReqResponse.ConfigPush -> {
                logger.info { "ConfigPushSvc.PushReq: Config updated." }
            }
            is ConfigPushSvc.PushReq.PushReqResponse.ServerListPush -> {
                logger.info { "ConfigPushSvc.PushReq: Server updated." }
                // handled in ConfigPushSvc
                return@launch
            }
        }
    }

    override suspend fun postInitActions() {
        _pendingEnabled.value = false
        pendingIncomingPackets?.forEach {
            runCatching {
                @Suppress("UNCHECKED_CAST")
                KnownPacketFactories.handleIncomingPacket(
                    it as KnownPacketFactories.IncomingPacket<Packet>,
                    bot,
                    it.flag2,
                    it.consumer.cast() // IDE false positive warning
                )
            }.getOrElse {
                logger.error("Exception on processing pendingIncomingPackets.", it)
            }
        }

        val list = pendingIncomingPackets
        pendingIncomingPackets = null // release, help gc
        list?.clear() // help gc

        runCatching {
            BotOnlineEvent(bot).broadcast()
        }.getOrElse {
            logger.error("Exception on broadcasting BotOnlineEvent.", it)
        }
    }

    init {
        @Suppress("RemoveRedundantQualifierName")
        val listener = bot.eventChannel
            .parentJob(supervisor)
            .subscribeAlways<BotReloginEvent>(priority = EventPriority.MONITOR) {
                this@QQAndroidBotNetworkHandler.launch { syncMessageSvc() }
            }
        supervisor.invokeOnCompletion { listener.cancel() }
    }

    private suspend fun syncMessageSvc() {
        logger.info { "Syncing friend message history..." }
        withTimeoutOrNull(30000) {
            launch(CoroutineName("Syncing friend message history")) { nextEvent<MessageSvcPbGetMsg.GetMsgSuccess> { it.bot == this@QQAndroidBotNetworkHandler.bot } }
            MessageSvcPbGetMsg(bot.client, MsgSvc.SyncFlag.START, null).sendAndExpect<Packet>()

        } ?: error("timeout syncing friend message history.")
        logger.info { "Syncing friend message history: Success." }
    }

    private suspend fun doStatHeartbeat(): Throwable? {
        return retryCatching(2) {
            StatSvc.SimpleGet(bot.client)
                .sendAndExpect<StatSvc.SimpleGet.Response>(
                    timeoutMillis = bot.configuration.heartbeatTimeoutMillis,
                    retry = 2
                )
            return null
        }.exceptionOrNull()
    }

    private suspend fun doHeartBeat(): Throwable? {
        return retryCatching(2) {
            Heartbeat.Alive(bot.client)
                .sendAndExpect<Heartbeat.Alive.Response>(
                    timeoutMillis = bot.configuration.heartbeatTimeoutMillis,
                    retry = 2
                )
            return null
        }.exceptionOrNull()
    }

    /**
     * 缓存超时处理的 [Job]. 超时后将清空缓存, 以免阻碍后续包的处理
     */
    @Volatile
    private var cachedPacketTimeoutJob: Job? = null

    /**
     * 缓存的包
     */
    private val cachedPacket: AtomicRef<ByteReadPacket?> = atomic(null)

    /**
     * 缓存的包还差多少长度
     */
    @Volatile
    private var expectingRemainingLength: Long = 0

    /**
     * 解析包内容.
     *
     * @param input 一个完整的包的内容, 去掉开头的 int 包长度
     */
    @OptIn(ExperimentalCoroutinesApi::class)
    fun parsePacketAsync(input: ByteReadPacket): Job {
        return this.launch(
            start = CoroutineStart.ATOMIC
        ) {
            input.use {
                try {
                    parsePacket(it)
                } catch (e: PacketFactoryIllegalStateException) {
                    logger.warning { "Network force offline: ${e.message}" }
                    bot.launch { BotOfflineEvent.PacketFactoryErrorCode(e.code, bot, e).broadcast() }
                }
            }
        }
    }

    /**
     * 解析包内容
     * **注意**: 需要函数调用者 close 这个 [input]
     *
     * @param input 一个完整的包的内容, 去掉开头的 int 包长度
     */
    @Throws(ForceOfflineException::class)
    suspend fun parsePacket(input: ByteReadPacket) {
        if (input.isEmpty) return
        generifiedParsePacket<Packet>(input)
    }

    // with generic type, less mistakes
    private suspend fun <P : Packet?> generifiedParsePacket(input: ByteReadPacket) {
        KnownPacketFactories.parseIncomingPacket(
            bot,
            input
        ) { packetFactory: PacketFactory<P>, packet: P, commandName: String, sequenceId: Int ->
            if (packet is MultiPacket<*>) {
                packet.forEach {
                    handlePacket(null, it, commandName, sequenceId)
                }
            }
            handlePacket(packetFactory, packet, commandName, sequenceId)
        }
    }

    /**
     * 处理解析完成的包.
     */
    suspend fun <P : Packet?> handlePacket(
        packetFactory: PacketFactory<P>?,
        packet: P,
        commandName: String,
        sequenceId: Int
    ) {
        // highest priority: pass to listeners (attached by sendAndExpect).
        if (packet != null && (bot.logger.isEnabled || logger.isEnabled)) {
            when {
                packet is Packet.NoLog -> {
                    // nothing to do
                }
                packet is MessageEvent -> packet.logMessageReceived()
                packet is Event && packet !is Packet.NoEventLog -> bot.logger.verbose {
                    "Event: $packet".replaceMagicCodes()
                }
                else -> logger.verbose { "Recv: $packet".replaceMagicCodes() }
            }
        }

        packetListeners.forEach { listener ->
            if (listener.filter(commandName, sequenceId) && packetListeners.remove(listener)) {
                listener.complete(packet)
            }
        }

        packetFactory?.run {
            when (this) {
                is OutgoingPacketFactory<P> -> bot.handle(packet)
                is IncomingPacketFactory<P> -> bot.handle(packet, sequenceId)?.sendWithoutExpect()
            }
        }

        if (packet is Event) {
            if ((packet as? BroadcastControllable)?.shouldBroadcast != false) {
                if (packet is BotEvent) {
                    withContext(bot.coroutineContext[CoroutineExceptionHandler] ?: CoroutineExceptionHandler { _, t ->
                        bot.logger.warning(
                            """
                            Event processing: An exception occurred but no CoroutineExceptionHandler found in coroutineContext of bot
                        """.trimIndent(), t
                        )
                    }) {
                        packet.broadcast()
                    }
                } else {
                    packet.broadcast()
                }
            }

            if (packet is CancellableEvent && packet.isCancelled) return
        }
    }

    /**
     * 处理从服务器接收过来的包. 这些包可能是粘在一起的, 也可能是不完整的. 将会自动处理.
     * 处理后的包会调用 [parsePacketAsync]
     */
    private fun processPacket(rawInput: ByteReadPacket) {
        if (rawInput.remaining == 0L) {
            return
        }

        val cache = cachedPacket.value
        if (cache == null) {
            kotlin.runCatching {
                // 没有缓存
                var length: Int = rawInput.readInt() - 4
                if (rawInput.remaining == length.toLong()) {
                    // 捷径: 当包长度正好, 直接传递剩余数据.
                    cachedPacketTimeoutJob?.cancel()
                    parsePacketAsync(rawInput)
                    return
                }
                // 循环所有完整的包
                while (rawInput.remaining >= length) {
                    parsePacketAsync(rawInput.readPacketExact(length))

                    if (rawInput.remaining == 0L) {
                        cachedPacket.value = null // 表示包长度正好
                        cachedPacketTimeoutJob?.cancel()
                        rawInput.close()
                        return
                    }
                    length = rawInput.readInt() - 4
                }

                if (rawInput.remaining != 0L) {
                    // 剩余的包长度不够, 缓存后接收下一个包
                    expectingRemainingLength = length - rawInput.remaining
                    cachedPacket.value = rawInput
                } else {
                    cachedPacket.value = null // 表示包长度正好
                    cachedPacketTimeoutJob?.cancel()
                    rawInput.close()
                    return
                }
            }.getOrElse {
                cachedPacket.value = null
                cachedPacketTimeoutJob?.cancel()
            }
        } else {
            // 有缓存
            val expectingLength = expectingRemainingLength
            if (rawInput.remaining >= expectingLength) {
                // 剩余长度够, 连接上去, 处理这个包.
                parsePacketAsync(buildPacket {
                    writePacket(cache)
                    writePacket(rawInput, expectingLength)
                })
                cache.close()

                cachedPacket.value = null // 缺少的长度已经给上了.
                cachedPacketTimeoutJob?.cancel()

                if (rawInput.remaining != 0L) {
                    return processPacket(rawInput) // 继续处理剩下内容
                } else {
                    rawInput.close()
                    // 处理好了.
                    return
                }
            } else {
                // 剩余不够, 连接上去
                expectingRemainingLength -= rawInput.remaining
                // do not inline `packet`. atomicfu unsupported
                val packet = buildPacket {
                    writePacket(cache)
                    writePacket(rawInput)
                }
                cachedPacket.value = packet
            }
        }

        cachedPacketTimeoutJob?.cancel()
        cachedPacketTimeoutJob = launch {
            delay(1000)
            val get = cachedPacket.getAndSet(null)
            get?.close()
            if (cachedPacketTimeoutJob == this.coroutineContext[Job] && get != null) {
                logger.warning { "等待另一部分包时超时. 将舍弃已接收的半个包" }
            }
        }
    }


    /**
     * 发送一个包, 但不期待任何返回.
     * 不推荐使用它, 可能产生意外的情况.
     */
    suspend fun OutgoingPacket.sendWithoutExpect() {
        check(bot.isActive) { "bot is dead therefore can't send ${this.commandName}" }
        check(this@QQAndroidBotNetworkHandler.isActive) { "network is dead therefore can't send ${this.commandName}" }
        check(channel.isOpen) { "network channel is closed therefore can't send ${this.commandName}" }

        logger.verbose { "Send: ${this.commandName}" }

        delegate.withUse {
            channel.send(delegate)
        }
    }

    suspend inline fun <E : Packet> OutgoingPacketWithRespType<E>.sendAndExpect(
        timeoutMillis: Long = 5000,
        retry: Int = 2,
        ignoreLock: Boolean = false,
    ): E {
        return (this as OutgoingPacket).sendAndExpect(timeoutMillis, retry, ignoreLock)
    }

    /**
     * 发送一个包, 挂起协程直到接收到指定的返回包或超时
     */
    @Suppress("UNCHECKED_CAST")
    suspend fun <E : Packet> OutgoingPacket.sendAndExpect(
        timeoutMillis: Long = 5000,
        retry: Int = 2,
        ignoreLock: Boolean = false
    ): E {
        return if (!ignoreLock) fastLoginOrSendPacketLock.withLock {
            sendAndExpectImpl(timeoutMillis, retry)
        } else sendAndExpectImpl(timeoutMillis, retry)
    }

    private suspend fun <E : Packet> OutgoingPacket.sendAndExpectImpl(timeoutMillis: Long, retry: Int): E {
        require(timeoutMillis > 100) { "timeoutMillis must > 100" }
        require(retry in 0..10) { "retry must in 0..10" }

        if (!bot.isActive) {
            throw CancellationException("bot is dead therefore can't send ${this.commandName}")
        }
        if (!this@QQAndroidBotNetworkHandler.isActive) {
            throw CancellationException("network is dead therefore can't send any packet")
        }
        if (!channel.isOpen) {
            throw CancellationException("network channel is closed")
        }

        val data = this.delegate.withUse { readBytes() }

        return retryCatchingExceptions(
            retry + 1,
            except = CancellationException::class.cast() // explicit cast due for stupid IDE.
            // CancellationException means network closed so don't retry
        ) {
            withPacketListener(commandName, sequenceId) { listener ->
                return withTimeout(timeoutMillis) { // may throw CancellationException
                    channel.send(data, 0, data.size)
                    logger.verbose { "Send: $commandName" }

                    listener.await()
                } as E
            }
        }.getOrThrow<E>()
    }

    private inline fun <R> withPacketListener(commandName: String, sequenceId: Int, block: (PacketListener) -> R): R {
        contract { callsInPlace(block, InvocationKind.EXACTLY_ONCE) }
        val handler = PacketListener(commandName = commandName, sequenceId = sequenceId)
        packetListeners.add(handler)
        try {
            return block(handler)
        } finally {
            kotlin.runCatching { if (handler.isActive) handler.cancel() } // ensure coroutine completion
            packetListeners.remove(handler)
        }
    }

    @PublishedApi
    internal val packetListeners: ConcurrentLinkedQueue<PacketListener> = ConcurrentLinkedQueue()

    @PublishedApi
    internal inner class PacketListener(
        // callback
        val commandName: String,
        val sequenceId: Int
    ) : CompletableDeferred<Packet?> by CompletableDeferred(supervisor) {
        fun filter(commandName: String, sequenceId: Int) =
            this.commandName == commandName && this.sequenceId == sequenceId
    }

    init {
        this.supervisor.invokeOnCompletion {
            close(it)
        }
    }

    override fun close(cause: Throwable?) {
        if (::channel.isInitialized) {
            channel.close()
        }
        super.close(cause)
    }

    override suspend fun join() = supervisor.join()
}<|MERGE_RESOLUTION|>--- conflicted
+++ resolved
@@ -206,23 +206,17 @@
             if (bot.firstLoginSucceed && bot.client.wLoginSigInfoInitialized) {
                 launch {
                     while (isActive) {
-<<<<<<< HEAD
                         bot.client.wLoginSigInfo.vKey.run {
                             //由过期时间最短的且不会被skey更换更新的vkey计算重新登录的时间
                             val delay = (expireTime - creationTime).seconds - 5.minutes
-                            logger.info { "Scheduled relogin in ${delay.toHumanReadableString()}." }
+                            logger.info { "Scheduled refresh login session in ${delay.toHumanReadableString()}." }
                             delay(delay)
-=======
-                        bot.client.wLoginSigInfo.run {
-                            delay(10.minutes)
->>>>>>> 74d688ac
                         }
                         runCatching {
                             doFastLogin()
                             registerClientOnline()
                         }.onFailure {
-<<<<<<< HEAD
-                            logger.error("Failed to relogin.", it)
+                            logger.warning("Failed to refresh login session.", it)
                         }
                     }
                 }
@@ -237,9 +231,6 @@
                             refreshKeys()
                         }.onFailure {
                             logger.error("Failed to refresh key.", it)
-=======
-                            logger.warning("Failed to refresh login session.", it)
->>>>>>> 74d688ac
                         }
                     }
                 }
