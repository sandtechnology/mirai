package net.mamoe.mirai.qqandroid.network

import kotlinx.atomicfu.AtomicRef
import kotlinx.atomicfu.atomic
import kotlinx.coroutines.*
import kotlinx.coroutines.sync.Mutex
import kotlinx.coroutines.sync.withLock
import kotlinx.io.core.ByteReadPacket
import kotlinx.io.core.Input
import kotlinx.io.core.buildPacket
import kotlinx.io.core.use
import net.mamoe.mirai.contact.ContactList
import net.mamoe.mirai.contact.Group
import net.mamoe.mirai.contact.Member
import net.mamoe.mirai.data.MultiPacket
import net.mamoe.mirai.data.Packet
import net.mamoe.mirai.event.*
import net.mamoe.mirai.network.BotNetworkHandler
import net.mamoe.mirai.qqandroid.GroupImpl
import net.mamoe.mirai.qqandroid.MemberImpl
import net.mamoe.mirai.qqandroid.QQAndroidBot
import net.mamoe.mirai.qqandroid.QQImpl
import net.mamoe.mirai.qqandroid.event.ForceOfflineEvent
import net.mamoe.mirai.qqandroid.event.PacketReceivedEvent
import net.mamoe.mirai.qqandroid.network.protocol.data.proto.MsgSvc
import net.mamoe.mirai.qqandroid.network.protocol.packet.*
import net.mamoe.mirai.qqandroid.network.protocol.packet.chat.receive.MessageSvc
import net.mamoe.mirai.qqandroid.network.protocol.packet.list.FriendList
import net.mamoe.mirai.qqandroid.network.protocol.packet.login.LoginPacket
import net.mamoe.mirai.qqandroid.network.protocol.packet.login.StatSvc
import net.mamoe.mirai.utils.*
import net.mamoe.mirai.utils.cryptor.contentToString
import net.mamoe.mirai.utils.io.*
import kotlin.coroutines.CoroutineContext
import kotlin.coroutines.EmptyCoroutineContext
import kotlin.jvm.Volatile

@Suppress("MemberVisibilityCanBePrivate")
@UseExperimental(MiraiInternalAPI::class)
internal class QQAndroidBotNetworkHandler(bot: QQAndroidBot) : BotNetworkHandler() {
    override val bot: QQAndroidBot by bot.unsafeWeakRef()
    override val supervisor: CompletableJob = SupervisorJob(bot.coroutineContext[Job])

    override val coroutineContext: CoroutineContext = bot.coroutineContext + CoroutineExceptionHandler { _, throwable ->
        throwable.logStacktrace("Exception in NetworkHandler")
    }

    private lateinit var channel: PlatformSocket

    override suspend fun login() {
        if (::channel.isInitialized) {
            channel.close()
        }
        channel = PlatformSocket()
        channel.connect("113.96.13.208", 8080)
        this.launch(CoroutineName("Incoming Packet Receiver")) { processReceive() }

        // bot.logger.info("Trying login")
        var response: LoginPacket.LoginPacketResponse = LoginPacket.SubCommand9(bot.client).sendAndExpect()
        mainloop@ while (true) {
            when (response) {
                is LoginPacket.LoginPacketResponse.UnsafeLogin -> {
                    bot.configuration.loginSolver.onSolveUnsafeDeviceLoginVerify(bot, response.url)
                    response = LoginPacket.SubCommand9(bot.client).sendAndExpect()
                }

                is LoginPacket.LoginPacketResponse.Captcha -> when (response) {
                    is LoginPacket.LoginPacketResponse.Captcha.Picture -> {
                        var result = response.data.withUse {
                            bot.configuration.loginSolver.onSolvePicCaptcha(bot, this)
                        }
                        if (result == null || result.length != 4) {
                            //refresh captcha
                            result = "ABCD"
                        }
                        response = LoginPacket.SubCommand2.SubmitPictureCaptcha(bot.client, response.sign, result).sendAndExpect()
                        continue@mainloop
                    }
                    is LoginPacket.LoginPacketResponse.Captcha.Slider -> {
                        var ticket = bot.configuration.loginSolver.onSolveSliderCaptcha(bot, response.url)
                        if (ticket == null) {
                            ticket = ""
                        }
                        response = LoginPacket.SubCommand2.SubmitSliderCaptcha(bot.client, ticket).sendAndExpect()
                        continue@mainloop
                    }
                }

                is LoginPacket.LoginPacketResponse.Error -> error(response.toString())

                is LoginPacket.LoginPacketResponse.DeviceLockLogin -> {
                    response = LoginPacket.SubCommand20(
                        bot.client,
                        response.t402,
                        response.t403
                    ).sendAndExpect()
                    continue@mainloop
                }

                is LoginPacket.LoginPacketResponse.Success -> {
                    bot.logger.info("Login successful")
                    break@mainloop
                }
            }
        }

        println("d2key=${bot.client.wLoginSigInfo.d2Key.toUHexString()}")
        StatSvc.Register(bot.client).sendAndExpect<StatSvc.Register.Response>(6000)
    }

    override suspend fun init() {
<<<<<<< HEAD
=======
        //  delay(5000)
        MessageSvc.PbGetMsg(bot.client, MsgSvc.SyncFlag.START, currentTimeSeconds).sendWithoutExpect()

>>>>>>> 5d46d1c4
        this@QQAndroidBotNetworkHandler.subscribeAlways<ForceOfflineEvent> {
            if (this@QQAndroidBotNetworkHandler.bot == this.bot) {
                close()
            }
        }

        //val msg = MessageSvc.PbGetMsg(bot.client, MsgSvc.SyncFlag.START, currentTimeSeconds).sendAndExpect<MessageSvc.PbGetMsg.Response>()
        //println(msg.contentToString())

        try {
            bot.logger.info("开始加载好友信息")
            var currentFriendCount = 0
            var totalFriendCount: Short
            while (true) {
                val data = FriendList.GetFriendGroupList(
                    bot.client,
                    currentFriendCount,
                    150,
                    0,
                    0
                ).sendAndExpect<FriendList.GetFriendGroupList.Response>(timeoutMillis = 1000)

                totalFriendCount = data.totalFriendCount
                data.friendList.forEach {
                    // atomic add
                    bot.qqs.delegate.addLast(QQImpl(bot, EmptyCoroutineContext, it.friendUin).also {
                        currentFriendCount++
                    })
                }
                bot.logger.verbose("正在加载好友列表 ${currentFriendCount}/${totalFriendCount}")
                if (currentFriendCount >= totalFriendCount) {
                    break
                }
                delay(200)
            }
            bot.logger.info("好友列表加载完成, 共 ${currentFriendCount}个")
        } catch (e: Exception) {
            bot.logger.info("加载好友列表失败|一般这是由于加载过于频繁导致/将以热加载方式加载好友列表")
        }

        try {
            bot.logger.info("开始加载群组列表与群成员列表")
            val troopData = FriendList.GetTroopListSimplify(
                bot.client
            ).sendAndExpect<FriendList.GetTroopListSimplify.Response>(timeoutMillis = 1000)
            println("获取到群数量" + troopData.groups.size)
            val toGet: MutableMap<GroupImpl, ContactList<Member>> = mutableMapOf()
            troopData.groups.forEach {
                val contactList = ContactList(LockFreeLinkedList<Member>())
                val group =
                    GroupImpl(bot, EmptyCoroutineContext, it.groupUin, it.groupName!!, it.groupMemo!!, contactList)
                group.owner =
                    MemberImpl(QQImpl(bot, EmptyCoroutineContext, it.dwGroupOwnerUin!!), group, EmptyCoroutineContext)
                toGet[group] = contactList
                bot.groups.delegate.addLast(group)
                println(it.groupUin.toString() + " - " + it.groupCode)
            }
            toGet.forEach {
                try {
                    getTroopMemberList(it.key, it.value)
                } catch (e: Exception) {
                    bot.logger.info("群${it.key.id}的列表拉取失败, 将采用动态加入")
                }
                delay(200)
            }
            bot.logger.info("群组列表与群成员加载完成, 共 ${troopData.groups.size}个")
        } catch (e: Exception) {
            bot.logger.info("加载组信息失败|一般这是由于加载过于频繁导致/将以热加载方式加载群列表")
        }

    }

    suspend fun getTroopMemberList(group: GroupImpl, list: ContactList<Member>): ContactList<Member> {
        bot.logger.info("开始获取群[${group.id}]成员列表")
        var size = 0
        var nextUin = 0L
        while (true) {
            val data = FriendList.GetTroopMemberList(
                bot.client,
                group.id,
                nextUin
            ).sendAndExpect<FriendList.GetTroopMemberList.Response>(timeoutMillis = 3000)
            data.members.forEach {
                list.delegate.addLast(
                    MemberImpl(
                        QQImpl(bot, EmptyCoroutineContext, it.memberUin),
                        group,
                        EmptyCoroutineContext
                    )
                )
            }
            size += data.members.size
            nextUin = data.nextUin
            if (nextUin == 0L) {
                break
            }
            println("已获取群[${group.id}]成员列表前" + size + "个成员")
        }
        println("群[${group.id}]成员全部获取完成, 共${list.size}个成员")
        return list
    }

    /**
     * 缓存超时处理的 [Job]. 超时后将清空缓存, 以免阻碍后续包的处理
     */
    @Volatile
    private var cachedPacketTimeoutJob: Job? = null
    /**
     * 缓存的包
     */
    private val cachedPacket: AtomicRef<ByteReadPacket?> = atomic(null)
    /**
     * 缓存的包还差多少长度
     */
    @Volatile
    private var expectingRemainingLength: Long = 0

    /**
     * 解析包内容.
     *
     * @param input 一个完整的包的内容, 去掉开头的 int 包长度
     */
    @UseExperimental(ExperimentalCoroutinesApi::class)
    fun parsePacketAsync(input: Input): Job {
        return this.launch(start = CoroutineStart.ATOMIC) {
            input.use { parsePacket(it) }
        }
    }

    /**
     * 解析包内容
     * **注意**: 需要函数调用者 close 这个 [input]
     *
     * @param input 一个完整的包的内容, 去掉开头的 int 包长度
     */
    suspend fun parsePacket(input: Input) {
        generifiedParsePacket<Packet>(input)
    }

    // with generic type, less mistakes
    private suspend inline fun <P : Packet> generifiedParsePacket(input: Input) {
        KnownPacketFactories.parseIncomingPacket(bot, input) { packetFactory: PacketFactory<P>, packet: P, commandName: String, sequenceId: Int ->
            handlePacket(packetFactory, packet, commandName, sequenceId)
            if (packet is MultiPacket<*>) {
                packet.forEach {
                    handlePacket(null, it, commandName, sequenceId)
                }
            }
        }
    }

    /**
     * 处理解析完成的包.
     */
    suspend fun <P : Packet> handlePacket(packetFactory: PacketFactory<P>?, packet: P, commandName: String, sequenceId: Int) {
        // highest priority: pass to listeners (attached by sendAndExpect).
        packetListeners.forEach { listener ->
            if (listener.filter(commandName, sequenceId) && packetListeners.remove(listener)) {
                listener.complete(packet)
            }
        }

        // check top-level cancelling
        if (PacketReceivedEvent(packet).broadcast().cancelled) {
            return
        }


        // broadcast
        if (packet is Subscribable) {
            if (packet is BroadcastControllable) {
                if (packet.shouldBroadcast) packet.broadcast()
            } else {
                packet.broadcast()
            }

            if (packet is Cancellable && packet.cancelled) return
        }

        bot.logger.info("Received packet: $packet")

        packetFactory?.run {
            when (this) {
                is OutgoingPacketFactory<P> -> bot.handle(packet)
                is IncomingPacketFactory<P> -> bot.handle(packet, sequenceId)?.sendWithoutExpect()
            }
        }
    }

    /**
     * 处理从服务器接收过来的包. 这些包可能是粘在一起的, 也可能是不完整的. 将会自动处理.
     * 处理后的包会调用 [parsePacketAsync]
     */
    internal fun processPacket(rawInput: ByteReadPacket) {
        if (rawInput.remaining == 0L) {
            return
        }

        val cache = cachedPacket.value
        if (cache == null) {
            // 没有缓存
            var length: Int = rawInput.readInt() - 4
            if (rawInput.remaining == length.toLong()) {
                // 捷径: 当包长度正好, 直接传递剩余数据.
                cachedPacketTimeoutJob?.cancel()
                parsePacketAsync(rawInput)
                return
            }
            // 循环所有完整的包
            while (rawInput.remaining >= length) {
                parsePacketAsync(rawInput.readPacket(length))

                if (rawInput.remaining == 0L) {
                    cachedPacket.value = null // 表示包长度正好
                    cachedPacketTimeoutJob?.cancel()
                    return
                }
                length = rawInput.readInt() - 4
            }

            if (rawInput.remaining != 0L) {
                // 剩余的包长度不够, 缓存后接收下一个包
                expectingRemainingLength = length - rawInput.remaining
                cachedPacket.value = rawInput
            } else {
                cachedPacket.value = null // 表示包长度正好
                cachedPacketTimeoutJob?.cancel()
                return
            }
        } else {
            // 有缓存
            val expectingLength = expectingRemainingLength
            if (rawInput.remaining >= expectingLength) {
                // 剩余长度够, 连接上去, 处理这个包.
                parsePacketAsync(buildPacket {
                    writePacket(cache)
                    writePacket(rawInput, expectingLength)
                })
                cachedPacket.value = null // 缺少的长度已经给上了.
                cachedPacketTimeoutJob?.cancel()

                if (rawInput.remaining != 0L) {
                    return processPacket(rawInput) // 继续处理剩下内容
                } else {
                    // 处理好了.
                    return
                }
            } else {
                // 剩余不够, 连接上去
                expectingRemainingLength -= rawInput.remaining
                // do not inline `packet`. atomicfu unsupported
                val packet = buildPacket {
                    writePacket(cache)
                    writePacket(rawInput)
                }
                cachedPacket.value = packet
            }
        }

        cachedPacketTimeoutJob?.cancel()
        cachedPacketTimeoutJob = launch {
            delay(1000)
            if (cachedPacketTimeoutJob == this.coroutineContext[Job] && cachedPacket.getAndSet(null) != null) {
                PacketLogger.verbose("等待另一部分包时超时. 将舍弃已接收的半个包")
            }
        }
    }


    @UseExperimental(ExperimentalCoroutinesApi::class)
    private suspend fun processReceive() {
        while (channel.isOpen) {
            val rawInput = try {
                channel.read()
            } catch (e: ClosedChannelException) {
                bot.tryReinitializeNetworkHandler(e)
                return
            } catch (e: ReadPacketInternalException) {
                bot.logger.error("Socket channel read failed: ${e.message}")
                bot.tryReinitializeNetworkHandler(e)
                return
            } catch (e: CancellationException) {
                return
            } catch (e: Throwable) {
                bot.logger.error("Caught unexpected exceptions", e)
                bot.tryReinitializeNetworkHandler(e)
                return
            }
            packetReceiveLock.withLock {
                processPacket(rawInput)
            }
        }
    }

    private val packetReceiveLock: Mutex = Mutex()

    /**
     * 发送一个包, 但不期待任何返回.
     */
    suspend fun OutgoingPacket.sendWithoutExpect() {
        bot.logger.info("Send: ${this.commandName}")
        withContext(this@QQAndroidBotNetworkHandler.coroutineContext + CoroutineName("Packet sender")) {
            channel.send(delegate)
        }
    }

    /**
     * 发送一个包, 并挂起直到接收到指定的返回包或超时(3000ms)
     */
    suspend fun <E : Packet> OutgoingPacket.sendAndExpect(timeoutMillis: Long = 3000, retry: Int = 1): E {
        require(timeoutMillis > 0) { "timeoutMillis must > 0" }
        require(retry >= 0) { "retry must >= 0" }

        var lastException: Exception? = null
        repeat(retry + 1) {
            val handler = PacketListener(commandName = commandName, sequenceId = sequenceId)
            packetListeners.addLast(handler)
            try {
                withContext(this@QQAndroidBotNetworkHandler.coroutineContext + CoroutineName("Packet sender")) {
                    channel.send(delegate)
                }
                bot.logger.info("Send: ${this.commandName}")
                return withTimeoutOrNull(timeoutMillis) {
                    @Suppress("UNCHECKED_CAST")
                    handler.await() as E
                    // 不要 `withTimeout`. timeout 的异常会不知道去哪了.
                } ?: net.mamoe.mirai.qqandroid.utils.inline {
                    error("timeout when receiving response of $commandName")
                }
            } catch (e: Exception) {
                lastException = e
            } finally {
                packetListeners.remove(handler)
            }
        }
        throw lastException!!
    }

    @PublishedApi
    internal val packetListeners = LockFreeLinkedList<PacketListener>()

    @PublishedApi
    internal inner class PacketListener( // callback
        val commandName: String,
        val sequenceId: Int
    ) : CompletableDeferred<Packet> by CompletableDeferred(supervisor) {
        fun filter(commandName: String, sequenceId: Int) = this.commandName == commandName && this.sequenceId == sequenceId
    }

    override fun close(cause: Throwable?) {
        if (::channel.isInitialized) {
            channel.close()
        }
        super.close(cause)
    }

    override suspend fun awaitDisconnection() = supervisor.join()
}<|MERGE_RESOLUTION|>--- conflicted
+++ resolved
@@ -109,12 +109,9 @@
     }
 
     override suspend fun init() {
-<<<<<<< HEAD
-=======
         //  delay(5000)
         MessageSvc.PbGetMsg(bot.client, MsgSvc.SyncFlag.START, currentTimeSeconds).sendWithoutExpect()
 
->>>>>>> 5d46d1c4
         this@QQAndroidBotNetworkHandler.subscribeAlways<ForceOfflineEvent> {
             if (this@QQAndroidBotNetworkHandler.bot == this.bot) {
                 close()
