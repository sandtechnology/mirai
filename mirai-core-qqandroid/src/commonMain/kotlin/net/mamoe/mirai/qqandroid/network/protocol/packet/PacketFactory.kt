--- conflicted
+++ resolved
@@ -101,19 +101,8 @@
 
             }
 
-<<<<<<< HEAD
-                        //debugPrint("remaining")
-                        parseLoginSsoPacket(bot, decryptBy(DECRYPTER_16_ZERO), consumer)
-                    }
-                    else -> error("Illegal flag2. Expected 0x02, got $flag2")
-                }
-                // 00 00 00 60 00 00 00 0B 02 00 00 00 00 0E 31 39 39 34 37 30 31 30 32 31 CE 35 53 19 84 A8 1A B8 5B 48 E3 7C D0 A6 BA 58 6A EB CE 50 B9 A0 98 D5 B9 D0 1C 72 E2 86 24 FC 55 44 6C 6E E3 F9 15 6C EC 6C 6B 94 40 F7 B4 45 CF B4 D0 79 84 FE 30 EA 98 84 44 84 02 32 70 DD D7 07 07 72 DE 87 59 AC
-                0x0B -> TODO("TO FOX")
-                else -> error("Illegal flag1. Expected 0x0A or 0x0B, got $flag1")
-=======
             readIoBuffer(readInt() - 4).withUse {
                 debugPrintln("收到 UniPacket 的 body=${this.readBytes().toUHexString()}")
->>>>>>> 8eb3daca
             }
         }
 
