package net.mamoe.mirai.qqandroid

import net.mamoe.mirai.contact.*
import net.mamoe.mirai.data.FriendNameRemark
import net.mamoe.mirai.data.PreviousNameList
import net.mamoe.mirai.data.Profile
import net.mamoe.mirai.message.data.Image
import net.mamoe.mirai.message.data.MessageChain
import net.mamoe.mirai.qqandroid.network.protocol.packet.chat.receive.MessageSvc
import net.mamoe.mirai.utils.*
import kotlin.coroutines.CoroutineContext
import kotlin.coroutines.EmptyCoroutineContext

internal abstract class ContactImpl : Contact

internal class QQImpl(bot: QQAndroidBot, override val coroutineContext: CoroutineContext, override val id: Long) : ContactImpl(), QQ {
    override val bot: QQAndroidBot by bot.unsafeWeakRef()

    override suspend fun sendMessage(message: MessageChain) {
        bot.network.run {
            check(
                MessageSvc.PbSendMsg.ToFriend(
                    bot.client,
                    id,
                    message
                ).sendAndExpect<MessageSvc.PbSendMsg.Response>() is MessageSvc.PbSendMsg.Response.SUCCESS
            ) { "send message failed" }
        }
    }

    override suspend fun uploadImage(image: ExternalImage): Image {
        TODO("not implemented")
    }

    override val isOnline: Boolean
        get() = true

    override suspend fun queryProfile(): Profile {
        TODO("not implemented")
    }

    override suspend fun queryPreviousNameList(): PreviousNameList {
        TODO("not implemented")
    }

    override suspend fun queryRemark(): FriendNameRemark {
        TODO("not implemented")
    }

}


internal class MemberImpl(
    qq: QQImpl,
    group: GroupImpl,
    override val coroutineContext: CoroutineContext
) : ContactImpl(), Member, QQ by qq {
    override val group: GroupImpl by group.unsafeWeakRef()
    val qq: QQImpl by qq.unsafeWeakRef()

    override val permission: MemberPermission
        get() = TODO("not implemented")

    override suspend fun mute(durationSeconds: Int): Boolean {
        TODO("not implemented")
    }

    override suspend fun unmute() {
        TODO("not implemented")
    }

}


@UseExperimental(MiraiInternalAPI::class)
internal class GroupImpl(
    bot: QQAndroidBot, override val coroutineContext: CoroutineContext, override val id: Long,
    override var name: String,
    override var announcement: String,
    override var members: ContactList<Member>
) : ContactImpl(), Group {
    override lateinit var owner: Member
<<<<<<< HEAD
=======
    override lateinit var name: String
    override lateinit var announcement: String
    override lateinit var members: ContactList<Member>

    init {
        members = ContactList(LockFreeLinkedList())
    }

>>>>>>> 5d46d1c4
    override val internalId: GroupInternalId = GroupId(id).toInternalId()

    override fun getMember(id: Long): Member =
        members.delegate.filteringGetOrAdd(
            { it.id == id },
            { MemberImpl(bot.getQQ(id) as QQImpl, this, coroutineContext) })

    override suspend fun updateGroupInfo(): net.mamoe.mirai.data.GroupInfo {
        TODO("not implemented") //To change body of created functions use File | Settings | File Templates.
    }

    override suspend fun quit(): Boolean {
        TODO("not implemented") //To change body of created functions use File | Settings | File Templates.
    }

    operator fun get(key: Long): Member? {
        TODO("not implemented") //To change body of created functions use File | Settings | File Templates.
    }

    override val bot: QQAndroidBot by bot.unsafeWeakRef()

    override suspend fun sendMessage(message: MessageChain) {
        bot.network.run {
            val response = MessageSvc.PbSendMsg.ToGroup(
                bot.client,
                id,
                message
            ).sendAndExpect<MessageSvc.PbSendMsg.Response>()
            check(
                response is MessageSvc.PbSendMsg.Response.SUCCESS
            ) { "send message failed: $response" }
        }
    }

    override suspend fun uploadImage(image: ExternalImage): Image {
        TODO("not implemented")
    }

}<|MERGE_RESOLUTION|>--- conflicted
+++ resolved
@@ -80,17 +80,6 @@
     override var members: ContactList<Member>
 ) : ContactImpl(), Group {
     override lateinit var owner: Member
-<<<<<<< HEAD
-=======
-    override lateinit var name: String
-    override lateinit var announcement: String
-    override lateinit var members: ContactList<Member>
-
-    init {
-        members = ContactList(LockFreeLinkedList())
-    }
-
->>>>>>> 5d46d1c4
     override val internalId: GroupInternalId = GroupId(id).toInternalId()
 
     override fun getMember(id: Long): Member =
